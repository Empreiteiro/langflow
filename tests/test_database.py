import os
from typing import Optional, List
from uuid import UUID, uuid4

import orjson
import pytest
from fastapi.testclient import TestClient
from sqlmodel import Session

from langflow.api.v1.schemas import FlowListCreate
from langflow.initial_setup.setup import load_starter_projects
from langflow.services.database.models.base import orjson_dumps
from langflow.services.database.models.flow import Flow, FlowCreate, FlowUpdate
from langflow.services.database.utils import session_getter
from langflow.services.deps import get_db_service
from langflow.services.settings.base import Settings


@pytest.fixture(scope="module")
def json_style():
    # class FlowStyleBase(SQLModel):
    # color: str = Field(index=True)
    # emoji: str = Field(index=False)
    # flow_id: UUID = Field(default=None, foreign_key="flow.id")
    return orjson_dumps(
        {
            "color": "red",
            "emoji": "👍",
        }
    )


def test_create_flow(client: TestClient, json_flow: str, active_user, logged_in_headers):
    flow = orjson.loads(json_flow)
    data = flow["data"]
    flow = FlowCreate(name=str(uuid4()), description="description", data=data)
    response = client.post("api/v1/flows/", json=flow.model_dump(), headers=logged_in_headers)
    assert response.status_code == 201
    assert response.json()["name"] == flow.name
    assert response.json()["data"] == flow.data
    # flow is optional so we can create a flow without a flow
    flow = FlowCreate(name="Test Flow")
    response = client.post("api/v1/flows/", json=flow.model_dump(exclude_unset=True), headers=logged_in_headers)
    assert response.status_code == 201
    assert response.json()["name"] == flow.name
    assert response.json()["data"] == flow.data


def test_read_flows(client: TestClient, json_flow: str, active_user, logged_in_headers):
    flow_data = orjson.loads(json_flow)
    data = flow_data["data"]
    flow = FlowCreate(name=str(uuid4()), description="description", data=data)
    response = client.post("api/v1/flows/", json=flow.model_dump(), headers=logged_in_headers)
    assert response.status_code == 201
    assert response.json()["name"] == flow.name
    assert response.json()["data"] == flow.data

    flow = FlowCreate(name=str(uuid4()), description="description", data=data)
    response = client.post("api/v1/flows/", json=flow.model_dump(), headers=logged_in_headers)
    assert response.status_code == 201
    assert response.json()["name"] == flow.name
    assert response.json()["data"] == flow.data

    response = client.get("api/v1/flows/", headers=logged_in_headers)
    assert response.status_code == 200
    assert len(response.json()) > 0


def test_read_flow(client: TestClient, json_flow: str, active_user, logged_in_headers):
    flow = orjson.loads(json_flow)
    data = flow["data"]
    flow = FlowCreate(name="Test Flow", description="description", data=data)
    response = client.post("api/v1/flows/", json=flow.model_dump(), headers=logged_in_headers)
    flow_id = response.json()["id"]  # flow_id should be a UUID but is a string
    # turn it into a UUID
    flow_id = UUID(flow_id)

    response = client.get(f"api/v1/flows/{flow_id}", headers=logged_in_headers)
    assert response.status_code == 200
    assert response.json()["name"] == flow.name
    assert response.json()["data"] == flow.data


def test_update_flow(client: TestClient, json_flow: str, active_user, logged_in_headers):
    flow = orjson.loads(json_flow)
    data = flow["data"]

    flow = FlowCreate(name="Test Flow", description="description", data=data)
    response = client.post("api/v1/flows/", json=flow.model_dump(), headers=logged_in_headers)

    flow_id = response.json()["id"]
    updated_flow = FlowUpdate(
        name="Updated Flow",
        description="updated description",
        data=data,
    )
    response = client.patch(f"api/v1/flows/{flow_id}", json=updated_flow.model_dump(), headers=logged_in_headers)

    assert response.status_code == 200
    assert response.json()["name"] == updated_flow.name
    assert response.json()["description"] == updated_flow.description
    # assert response.json()["data"] == updated_flow.data


def test_delete_flow(client: TestClient, json_flow: str, active_user, logged_in_headers):
    flow = orjson.loads(json_flow)
    data = flow["data"]
    flow = FlowCreate(name="Test Flow", description="description", data=data)
    response = client.post("api/v1/flows/", json=flow.model_dump(), headers=logged_in_headers)
    flow_id = response.json()["id"]
    response = client.delete(f"api/v1/flows/{flow_id}", headers=logged_in_headers)
    assert response.status_code == 200
    assert response.json()["message"] == "Flow deleted successfully"


def test_delete_flows(client: TestClient, json_flow: str, active_user, logged_in_headers):
    # Create ten flows
    number_of_flows = 10
    flows = [FlowCreate(name=f"Flow {i}", description="description", data={}) for i in range(number_of_flows)]
    flow_ids = []
    for flow in flows:
        response = client.post("api/v1/flows/", json=flow.model_dump(), headers=logged_in_headers)
        assert response.status_code == 201
        flow_ids.append(response.json()["id"])

    response = client.request("DELETE", "api/v1/flows/", headers=logged_in_headers, json=flow_ids)
    assert response.status_code == 200, response.content
    assert response.json().get("deleted") == number_of_flows


def test_create_flows(client: TestClient, session: Session, json_flow: str, logged_in_headers):
    flow = orjson.loads(json_flow)
    data = flow["data"]
    # Create test data
    flow_list = FlowListCreate(
        flows=[
            FlowCreate(name="Flow 1", description="description", data=data),
            FlowCreate(name="Flow 2", description="description", data=data),
        ]
    )
    # Make request to endpoint
    response = client.post("api/v1/flows/batch/", json=flow_list.dict(), headers=logged_in_headers)
    # Check response status code
    assert response.status_code == 201
    # Check response data
    response_data = response.json()
    assert len(response_data) == 2
    assert response_data[0]["name"] == "Flow 1"
    assert response_data[0]["description"] == "description"
    assert response_data[0]["data"] == data
    assert response_data[1]["name"] == "Flow 2"
    assert response_data[1]["description"] == "description"
    assert response_data[1]["data"] == data


def test_upload_file(client: TestClient, session: Session, json_flow: str, logged_in_headers):
    flow = orjson.loads(json_flow)
    data = flow["data"]
    # Create test data
    flow_list = FlowListCreate(
        flows=[
            FlowCreate(name="Flow 1", description="description", data=data),
            FlowCreate(name="Flow 2", description="description", data=data),
        ]
    )
    file_contents = orjson_dumps(flow_list.dict())
    response = client.post(
        "api/v1/flows/upload/",
        files={"file": ("examples.json", file_contents, "application/json")},
        headers=logged_in_headers,
    )
    # Check response status code
    assert response.status_code == 201
    # Check response data
    response_data = response.json()
    assert len(response_data) == 2
    assert response_data[0]["name"] == "Flow 1"
    assert response_data[0]["description"] == "description"
    assert response_data[0]["data"] == data
    assert response_data[1]["name"] == "Flow 2"
    assert response_data[1]["description"] == "description"
    assert response_data[1]["data"] == data


def test_download_file(
    client: TestClient,
    session: Session,
    json_flow,
    active_user,
    logged_in_headers,
):
    flow = orjson.loads(json_flow)
    data = flow["data"]
    # Create test data
    flow_list = FlowListCreate(
        flows=[
            FlowCreate(name="Flow 1", description="description", data=data),
            FlowCreate(name="Flow 2", description="description", data=data),
        ]
    )
    db_manager = get_db_service()
    with session_getter(db_manager) as session:
        for flow in flow_list.flows:
            flow.user_id = active_user.id
            db_flow = Flow.model_validate(flow, from_attributes=True)
            session.add(db_flow)
        session.commit()
    # Make request to endpoint
    response = client.get("api/v1/flows/download/", headers=logged_in_headers)
    # Check response status code
    assert response.status_code == 200, response.json()
    # Check response data
    response_data = response.json()["flows"]
    starter_projects = load_starter_projects()
    number_of_projects = len(starter_projects) + len(flow_list.flows)
    assert len(response_data) == number_of_projects, response_data
    assert response_data[0]["name"] == "Flow 1"
    assert response_data[0]["description"] == "description"
    assert response_data[0]["data"] == data
    assert response_data[1]["name"] == "Flow 2"
    assert response_data[1]["description"] == "description"
    assert response_data[1]["data"] == data


def test_create_flow_with_invalid_data(client: TestClient, active_user, logged_in_headers):
    flow = {"name": "a" * 256, "data": "Invalid flow data"}
    response = client.post("api/v1/flows/", json=flow, headers=logged_in_headers)
    assert response.status_code == 422


def test_get_nonexistent_flow(client: TestClient, active_user, logged_in_headers):
    uuid = uuid4()
    response = client.get(f"api/v1/flows/{uuid}", headers=logged_in_headers)
    assert response.status_code == 404


def test_update_flow_idempotency(client: TestClient, json_flow: str, active_user, logged_in_headers):
    flow_data = orjson.loads(json_flow)
    data = flow_data["data"]
    flow_data = FlowCreate(name="Test Flow", description="description", data=data)
    response = client.post("api/v1/flows/", json=flow_data.dict(), headers=logged_in_headers)
    flow_id = response.json()["id"]
    updated_flow = FlowCreate(name="Updated Flow", description="description", data=data)
    response1 = client.put(f"api/v1/flows/{flow_id}", json=updated_flow.model_dump(), headers=logged_in_headers)
    response2 = client.put(f"api/v1/flows/{flow_id}", json=updated_flow.model_dump(), headers=logged_in_headers)
    assert response1.json() == response2.json()


def test_update_nonexistent_flow(client: TestClient, json_flow: str, active_user, logged_in_headers):
    flow_data = orjson.loads(json_flow)
    data = flow_data["data"]
    uuid = uuid4()
    updated_flow = FlowCreate(
        name="Updated Flow",
        description="description",
        data=data,
    )
    response = client.patch(f"api/v1/flows/{uuid}", json=updated_flow.model_dump(), headers=logged_in_headers)
    assert response.status_code == 404, response.text


def test_delete_nonexistent_flow(client: TestClient, active_user, logged_in_headers):
    uuid = uuid4()
    response = client.delete(f"api/v1/flows/{uuid}", headers=logged_in_headers)
    assert response.status_code == 404


def test_read_only_starter_projects(client: TestClient, active_user, logged_in_headers):
    response = client.get("api/v1/flows/", headers=logged_in_headers)
    starter_projects = load_starter_projects()
    assert response.status_code == 200
    assert len(response.json()) == len(starter_projects)


@pytest.mark.load_flows
def test_load_flows(client: TestClient, load_flows_dir):
    client.get("/api/v1/auto_login")
    response = client.get("api/v1/flows/c54f9130-f2fa-4a3e-b22a-3856d946351b")
    assert response.status_code == 200
<<<<<<< HEAD
    assert response.json()["name"] == "BasicExample"

=======
    assert response.json()["name"] == "BasicExample"
>>>>>>> af80b4c4
<|MERGE_RESOLUTION|>--- conflicted
+++ resolved
@@ -277,9 +277,4 @@
     client.get("/api/v1/auto_login")
     response = client.get("api/v1/flows/c54f9130-f2fa-4a3e-b22a-3856d946351b")
     assert response.status_code == 200
-<<<<<<< HEAD
-    assert response.json()["name"] == "BasicExample"
-
-=======
-    assert response.json()["name"] == "BasicExample"
->>>>>>> af80b4c4
+    assert response.json()["name"] == "BasicExample"