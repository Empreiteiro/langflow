import { useEffect, useRef, useState } from "react";
import { useLocation } from "react-router-dom";
import { FolderType } from "../../../../pages/MainPage/entities";
<<<<<<< HEAD
import { handleDownloadFolderFn } from "../../../../pages/MainPage/utils/handle-download-folder";
import useAlertStore from "../../../../stores/alertStore";
=======
import { addFolder, updateFolder } from "../../../../pages/MainPage/services";
import { handleDownloadFolderFn } from "../../../../pages/MainPage/utils/handle-download-folder";
>>>>>>> bcec4916
import useFlowsManagerStore from "../../../../stores/flowsManagerStore";
import { useFolderStore } from "../../../../stores/foldersStore";
import { handleKeyDown } from "../../../../utils/reactflowUtils";
import { cn } from "../../../../utils/utils";
import IconComponent, {
  ForwardedIconComponent,
} from "../../../genericIconComponent";
import { Button, buttonVariants } from "../../../ui/button";
import { Input } from "../../../ui/input";
import useFileDrop from "../../hooks/use-on-file-drop";

type SideBarFoldersButtonsComponentProps = {
  folders: FolderType[];
  pathname: string;
  handleChangeFolder?: (id: string) => void;
  handleEditFolder?: (item: FolderType) => void;
  handleDeleteFolder?: (item: FolderType) => void;
};
const SideBarFoldersButtonsComponent = ({
  pathname,
  handleChangeFolder,
  handleEditFolder,
  handleDeleteFolder,
}: SideBarFoldersButtonsComponentProps) => {
  const refInput = useRef<HTMLInputElement>(null);
  const setFolders = useFolderStore((state) => state.setFolders);
  const folders = useFolderStore((state) => state.folders);
  const [foldersNames, setFoldersNames] = useState({});
  const takeSnapshot = useFlowsManagerStore((state) => state.takeSnapshot);
  const [editFolders, setEditFolderName] = useState(
    folders.map((obj) => ({ name: obj.name, edit: false })),
  );
  const uploadFolder = useFolderStore((state) => state.uploadFolder);
  const currentFolder = pathname.split("/");
  const urlWithoutPath = pathname.split("/").length < 4;
  const myCollectionId = useFolderStore((state) => state.myCollectionId);
  const getFoldersApi = useFolderStore((state) => state.getFoldersApi);
  const folderIdDragging = useFolderStore((state) => state.folderIdDragging);

  const checkPathName = (itemId: string) => {
    if (urlWithoutPath && itemId === myCollectionId) {
      return true;
    }
    return currentFolder.includes(itemId);
  };
  const location = useLocation();
  const folderId = location?.state?.folderId ?? myCollectionId;
  const getFolderById = useFolderStore((state) => state.getFolderById);

  const handleFolderChange = (folderId: string) => {
    getFolderById(folderId);
  };

  const { dragOver, dragEnter, dragLeave, onDrop } = useFileDrop(
    folderId,
    handleFolderChange
  );

  const handleUploadFlowsToFolder = () => {
    uploadFolder(folderId);
  };

  const handleDownloadFolder = (id: string) => {
    handleDownloadFolderFn(id);
  };

  function addNewFolder() {
    addFolder({ name: "New Folder", parent_id: null, description: "" }).then(
      (res) => {
        getFoldersApi(true);
      },
    );
  }

  function handleEditFolderName(e, name): void {
    const {
      target: { value },
    } = e;
    setFoldersNames((old) => ({
      ...old,
      [name]: value,
    }));
  }

  useEffect(() => {
    folders.map((obj) => ({ name: obj.name, edit: false }));
  }, [folders]);

  console.log(folderId, folderIdDragging);

  return (
    <>
      <div className="flex shrink-0 items-center justify-between">
        <Button variant="primary" onClick={addNewFolder}>
          <ForwardedIconComponent
            name="Plus"
            className="main-page-nav-button"
          />
          New Folder
        </Button>
        <Button
          variant="primary"
          className="px-7"
          onClick={handleUploadFlowsToFolder}
        >
          <ForwardedIconComponent
            name="Upload"
            className="main-page-nav-button"
          />
          Upload
        </Button>
      </div>

      <div className="flex gap-2 overflow-auto lg:h-[70vh] lg:flex-col">
        <>
<<<<<<< HEAD
          {folders.map((item, index) => (
            <div
              onDragOver={dragOver}
              onDragEnter={dragEnter}
              onDragLeave={dragLeave}
              onDrop={(e) => onDrop(e, item.id!)}
              key={item.id}
              data-testid={`sidebar-nav-${item.name}`}
              className={cn(
                buttonVariants({ variant: "ghost" }),
                checkPathName(item.id!)
                  ? "border border-border bg-muted hover:bg-muted"
                  : "border hover:bg-transparent lg:border-transparent lg:hover:border-border",
                "group flex w-full shrink-0 cursor-pointer gap-2 opacity-100 lg:min-w-full"
              )}
              onClick={() => handleChangeFolder!(item.id!)}
            >
              <div className="flex w-full items-center gap-2">
                <IconComponent
                  name={"folder"}
                  className="mr-2 w-4 flex-shrink-0 justify-start stroke-[1.5] opacity-100"
                />
                <span className="block max-w-full truncate opacity-100">
                  {item.name}
                </span>
                <div className="flex-1" />
                {index > 0 && (
                  <Button
                    className="hidden p-0 hover:bg-white group-hover:block hover:dark:bg-[#0c101a00]"
                    onClick={(e) => {
                      handleDeleteFolder!(item);
                      e.stopPropagation();
                      e.preventDefault();
                    }}
                    variant={"ghost"}
                  >
                    <IconComponent
                      name={"trash"}
                      className=" w-4 stroke-[1.5]"
                    />
                  </Button>
=======
          {folders.map((item, index) => {
            const editFolderName = editFolders?.filter(
              (folder) => folder.name === item.name,
            )[0];
            return (
              <div
                onDragOver={(e) => dragOver(e, item.id!)}
                onDragEnter={(e) => dragEnter(e, item.id!)}
                onDragLeave={dragLeave}
                onDrop={(e) => onDrop(e, item.id!)}
                key={item.id}
                data-testid={`sidebar-nav-${item.name}`}
                className={cn(
                  buttonVariants({ variant: "ghost" }),
                  checkPathName(item.id!)
                    ? "border border-border bg-muted hover:bg-muted"
                    : "border hover:bg-transparent lg:border-transparent lg:hover:border-border",
                  "group flex w-full shrink-0 cursor-pointer gap-2 opacity-100 lg:min-w-full",
                  folderIdDragging === item.id! ? "bg-border" : "",
>>>>>>> bcec4916
                )}
                onClick={() => handleChangeFolder!(item.id!)}
              >
                <div
                  onDoubleClick={(event) => {
                    if (item.name === "My Projects") {
                      return;
                    }

                    if (!foldersNames[item.name]) {
                      setFoldersNames({ [item.name]: item.name });
                    }

                    if (
                      editFolders.find((obj) => obj.name === item.name)?.name
                    ) {
                      const newEditFolders = editFolders.map((obj) => {
                        if (obj.name === item.name) {
                          return { name: item.name, edit: true };
                        }
                        return { name: obj.name, edit: false };
                      });
                      setEditFolderName(newEditFolders);
                      takeSnapshot();
                      event.stopPropagation();
                      event.preventDefault();
                      return;
                    }

                    setEditFolderName((old) => [
                      ...old,
                      { name: item.name, edit: true },
                    ]);
                    setFoldersNames((oldFolder) => ({
                      ...oldFolder,
                      [item.name]: item.name,
                    }));
                    takeSnapshot();
                    event.stopPropagation();
                    event.preventDefault();
                  }}
                  className="flex w-full items-center gap-2"
                >
                  <IconComponent
                    name={"folder"}
                    className="mr-2 w-4 flex-shrink-0 justify-start stroke-[1.5] opacity-100"
                  />
                  {editFolderName?.edit ? (
                    <div>
                      <Input
                        className="w-36"
                        onChange={(e) => {
                          handleEditFolderName(e, item.name);
                        }}
                        ref={refInput}
                        onKeyDown={(e) => {
                          if (e.key === "Escape") {
                            const newEditFolders = editFolders.map((obj) => {
                              if (obj.name === item.name) {
                                return { name: item.name, edit: false };
                              }
                              return { name: obj.name, edit: false };
                            });
                            setEditFolderName(newEditFolders);
                            setFoldersNames({});
                            setEditFolderName(
                              folders.map((obj) => ({
                                name: obj.name,
                                edit: false,
                              })),
                            );
                          }
                          if (e.key === "Enter") {
                            refInput.current?.blur();
                          }
                          handleKeyDown(e, e.key, "");
                        }}
                        autoFocus={true}
                        onBlur={async () => {
                          const newEditFolders = editFolders.map((obj) => {
                            if (obj.name === item.name) {
                              return { name: item.name, edit: false };
                            }
                            return { name: obj.name, edit: false };
                          });
                          setEditFolderName(newEditFolders);
                          if (foldersNames[item.name].trim() !== "") {
                            setFoldersNames((old) => ({
                              ...old,
                              [item.name]: foldersNames[item.name],
                            }));
                            const body = {
                              ...item,
                              name: foldersNames[item.name],
                              flows: item.flows?.length > 0 ? item.flows : [],
                              components:
                                item.components?.length > 0
                                  ? item.components
                                  : [],
                            };
                            const updatedFolder = await updateFolder(
                              body,
                              item.id!,
                            );
                            const updateFolders = folders.filter(
                              (f) => f.name !== item.name,
                            );
                            setFolders([...updateFolders, updatedFolder]);
                            setFoldersNames({});
                            setEditFolderName(
                              folders.map((obj) => ({
                                name: obj.name,
                                edit: false,
                              })),
                            );
                          } else {
                            setFoldersNames((old) => ({
                              ...old,
                              [item.name]: item.name,
                            }));
                          }
                        }}
                        value={foldersNames[item.name]}
                        id={`input-folder-${item.name}`}
                      />
                    </div>
                  ) : (
                    <span className="block max-w-full truncate opacity-100">
                      {item.name}
                    </span>
                  )}
                  <div className="flex-1" />
                  {index > 0 && (
                    <Button
                      className="hidden p-0 hover:bg-white group-hover:block hover:dark:bg-[#0c101a00]"
                      onClick={(e) => {
                        handleDeleteFolder!(item);
                        e.stopPropagation();
                        e.preventDefault();
                      }}
                      variant={"ghost"}
                    >
                      <IconComponent
                        name={"trash"}
                        className=" w-4 stroke-[1.5]"
                      />
                    </Button>
                  )}
                  {/* {index > 0 && (
                    <Button
                      className="hidden p-0 hover:bg-white group-hover:block hover:dark:bg-[#0c101a00]"
                      onClick={(e) => {
                        e.stopPropagation();
                        e.preventDefault();
                      }}
                      variant={"ghost"}
                    >
                      <IconComponent
                        name={"pencil"}
                        className="  w-4 stroke-[1.5] text-white  "
                      />
                    </Button>
                  )} */}
                  <Button
                    className="hidden p-0 hover:bg-white group-hover:block hover:dark:bg-[#0c101a00]"
                    onClick={(e) => {
                      handleDownloadFolder(item.id!);
                      e.stopPropagation();
                      e.preventDefault();
                    }}
                    variant={"ghost"}
                  >
                    <IconComponent
                      name={"Download"}
                      className="  w-4 stroke-[1.5] text-white  "
                    />
                  </Button>
                </div>
              </div>
            );
          })}
        </>
      </div>
    </>
  );
};
export default SideBarFoldersButtonsComponent;<|MERGE_RESOLUTION|>--- conflicted
+++ resolved
@@ -1,13 +1,8 @@
 import { useEffect, useRef, useState } from "react";
 import { useLocation } from "react-router-dom";
 import { FolderType } from "../../../../pages/MainPage/entities";
-<<<<<<< HEAD
-import { handleDownloadFolderFn } from "../../../../pages/MainPage/utils/handle-download-folder";
-import useAlertStore from "../../../../stores/alertStore";
-=======
 import { addFolder, updateFolder } from "../../../../pages/MainPage/services";
 import { handleDownloadFolderFn } from "../../../../pages/MainPage/utils/handle-download-folder";
->>>>>>> bcec4916
 import useFlowsManagerStore from "../../../../stores/flowsManagerStore";
 import { useFolderStore } from "../../../../stores/foldersStore";
 import { handleKeyDown } from "../../../../utils/reactflowUtils";
@@ -38,7 +33,7 @@
   const [foldersNames, setFoldersNames] = useState({});
   const takeSnapshot = useFlowsManagerStore((state) => state.takeSnapshot);
   const [editFolders, setEditFolderName] = useState(
-    folders.map((obj) => ({ name: obj.name, edit: false })),
+    folders.map((obj) => ({ name: obj.name, edit: false }))
   );
   const uploadFolder = useFolderStore((state) => state.uploadFolder);
   const currentFolder = pathname.split("/");
@@ -78,7 +73,7 @@
     addFolder({ name: "New Folder", parent_id: null, description: "" }).then(
       (res) => {
         getFoldersApi(true);
-      },
+      }
     );
   }
 
@@ -123,52 +118,9 @@
 
       <div className="flex gap-2 overflow-auto lg:h-[70vh] lg:flex-col">
         <>
-<<<<<<< HEAD
-          {folders.map((item, index) => (
-            <div
-              onDragOver={dragOver}
-              onDragEnter={dragEnter}
-              onDragLeave={dragLeave}
-              onDrop={(e) => onDrop(e, item.id!)}
-              key={item.id}
-              data-testid={`sidebar-nav-${item.name}`}
-              className={cn(
-                buttonVariants({ variant: "ghost" }),
-                checkPathName(item.id!)
-                  ? "border border-border bg-muted hover:bg-muted"
-                  : "border hover:bg-transparent lg:border-transparent lg:hover:border-border",
-                "group flex w-full shrink-0 cursor-pointer gap-2 opacity-100 lg:min-w-full"
-              )}
-              onClick={() => handleChangeFolder!(item.id!)}
-            >
-              <div className="flex w-full items-center gap-2">
-                <IconComponent
-                  name={"folder"}
-                  className="mr-2 w-4 flex-shrink-0 justify-start stroke-[1.5] opacity-100"
-                />
-                <span className="block max-w-full truncate opacity-100">
-                  {item.name}
-                </span>
-                <div className="flex-1" />
-                {index > 0 && (
-                  <Button
-                    className="hidden p-0 hover:bg-white group-hover:block hover:dark:bg-[#0c101a00]"
-                    onClick={(e) => {
-                      handleDeleteFolder!(item);
-                      e.stopPropagation();
-                      e.preventDefault();
-                    }}
-                    variant={"ghost"}
-                  >
-                    <IconComponent
-                      name={"trash"}
-                      className=" w-4 stroke-[1.5]"
-                    />
-                  </Button>
-=======
           {folders.map((item, index) => {
             const editFolderName = editFolders?.filter(
-              (folder) => folder.name === item.name,
+              (folder) => folder.name === item.name
             )[0];
             return (
               <div
@@ -184,8 +136,7 @@
                     ? "border border-border bg-muted hover:bg-muted"
                     : "border hover:bg-transparent lg:border-transparent lg:hover:border-border",
                   "group flex w-full shrink-0 cursor-pointer gap-2 opacity-100 lg:min-w-full",
-                  folderIdDragging === item.id! ? "bg-border" : "",
->>>>>>> bcec4916
+                  folderIdDragging === item.id! ? "bg-border" : ""
                 )}
                 onClick={() => handleChangeFolder!(item.id!)}
               >
@@ -255,7 +206,7 @@
                               folders.map((obj) => ({
                                 name: obj.name,
                                 edit: false,
-                              })),
+                              }))
                             );
                           }
                           if (e.key === "Enter") {
@@ -288,10 +239,10 @@
                             };
                             const updatedFolder = await updateFolder(
                               body,
-                              item.id!,
+                              item.id!
                             );
                             const updateFolders = folders.filter(
-                              (f) => f.name !== item.name,
+                              (f) => f.name !== item.name
                             );
                             setFolders([...updateFolders, updatedFolder]);
                             setFoldersNames({});
@@ -299,7 +250,7 @@
                               folders.map((obj) => ({
                                 name: obj.name,
                                 edit: false,
-                              })),
+                              }))
                             );
                           } else {
                             setFoldersNames((old) => ({
