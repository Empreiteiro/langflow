--- conflicted
+++ resolved
@@ -57,12 +57,8 @@
                 (disabled ? " bg-gray-200" : "")
           }
         >
-<<<<<<< HEAD
           {myValue !== "" ? myValue : "Text empty"}
           {myValue !== "" ? myValue : "Text empty"}
-=======
-          {myValue !== "" ? myValue : "Type something..."}
->>>>>>> f511ddc2
         </span>
         <button
           onClick={() => {
