import { BellIcon, Home, MoonIcon, SunIcon, Users2 } from "lucide-react";
import { useContext, useEffect, useState } from "react";
import { FaDiscord, FaGithub, FaTwitter } from "react-icons/fa";
import { Button } from "../ui/button";
import { TabsContext } from "../../contexts/tabsContext";
import AlertDropdown from "../../alerts/alertDropDown";
import { alertContext } from "../../contexts/alertContext";
import { darkContext } from "../../contexts/darkContext";
import { PopUpContext } from "../../contexts/popUpContext";
import { typesContext } from "../../contexts/typesContext";
import MenuBar from "./components/menuBar";
import { Link, useLocation, useParams } from "react-router-dom";
import { USER_PROJECTS_HEADER } from "../../constants";
import { getRepoStars } from "../../controllers/API";
import { Separator } from "../ui/separator";
import { Bell } from "lucide-react";

export default function Header() {
  const { flows, addFlow, tabId } = useContext(TabsContext);
  const { openPopUp } = useContext(PopUpContext);
  const { templates } = useContext(typesContext);
  const { id } = useParams();
  const AlertWidth = 384;
  const { dark, setDark } = useContext(darkContext);
  const { notificationCenter, setNotificationCenter, setErrorData } =
    useContext(alertContext);
  const location = useLocation();

  const [stars, setStars] = useState(null);

  useEffect(() => {
    async function fetchStars() {
      const starsCount = await getRepoStars("logspace-ai", "langflow");
      setStars(starsCount);
    }
    fetchStars();
  }, []);
  return (
    <div className="flex h-12 w-full items-center justify-between border-b bg-muted">
      <div className="flex w-96 items-center justify-start gap-2">
        <Link to="/">
          <span className="ml-4 text-2xl">⛓️</span>
        </Link>
        {flows.findIndex((f) => tabId === f.id) !== -1 && tabId !== "" && (
          <MenuBar flows={flows} tabId={tabId} />
        )}
      </div>
      <div className="flex items-center gap-2">
        <Link to="/">
          <Button
            className="gap-2"
            variant={location.pathname === "/" ? "primary" : "secondary"}
            size="sm"
          >
            <Home className="h-4 w-4" />
            <div className="flex-1">{USER_PROJECTS_HEADER}</div>
          </Button>
        </Link>
        <Link to="/community">
          <Button
            className="gap-2"
            variant={
              location.pathname === "/community" ? "primary" : "secondary"
            }
            size="sm"
          >
            <Users2 className="h-4 w-4" />
            <div className="flex-1">Community Examples</div>
          </Button>
        </Link>
      </div>
      <div className="flex w-96 justify-end px-2">
        <div className="ml-auto mr-2 flex items-center gap-5">
          <a
            href="https://github.com/logspace-ai/langflow"
            target="_blank"
            rel="noreferrer"
<<<<<<< HEAD
            className="inline-flex shadow-sm items-center justify-center text-sm font-medium focus-visible:outline-none focus-visible:ring-2 focus-visible:ring-ring focus-visible:ring-offset-2 disabled:opacity-50 disabled:pointer-events-none ring-offset-background text-muted-foreground  border border-input hover:bg-accent hover:text-accent-foreground h-9 px-3 pr-0 rounded-md"
=======
            className="inline-flex h-9 items-center justify-center rounded-md border border-input px-3 pr-0 text-sm font-medium text-muted-foreground shadow-sm ring-offset-background transition-colors  hover:bg-accent hover:text-accent-foreground focus-visible:outline-none focus-visible:ring-2 focus-visible:ring-ring focus-visible:ring-offset-2 disabled:pointer-events-none disabled:opacity-50"
>>>>>>> ac1b0954
          >
            <FaGithub className="mr-2 h-5 w-5" />
            Star
            <div className="-mr-px ml-2 flex h-9 items-center justify-center rounded-md rounded-l-none border bg-background px-2 text-sm">
              {stars}
            </div>
          </a>
          <a
            href="https://twitter.com/logspace_ai"
            target="_blank"
            rel="noreferrer"
            className="text-muted-foreground"
          >
            <FaTwitter className="h-5 w-5 hover:text-accent-foreground" />
          </a>
          <a
            href="https://discord.gg/EqksyE2EX9"
            target="_blank"
            rel="noreferrer"
            className="text-muted-foreground"
          >
            <FaDiscord className="h-5 w-5 hover:text-accent-foreground" />
          </a>

          <Separator orientation="vertical" />
          <button
            className="text-muted-foreground hover:text-accent-foreground "
            onClick={() => {
              setDark(!dark);
            }}
          >
            {dark ? (
              <SunIcon className="h-5 w-5" />
            ) : (
              <MoonIcon className="h-5 w-5" />
            )}
          </button>
          <button
<<<<<<< HEAD
            className="text-muted-foreground hover:text-accent-foreground relative"
=======
            className="relative text-muted-foreground hover:text-ring"
>>>>>>> ac1b0954
            onClick={(event: React.MouseEvent<HTMLElement>) => {
              setNotificationCenter(false);
              const { top, left } = (
                event.target as Element
              ).getBoundingClientRect();
              openPopUp(
                <>
                  <div
                    className="absolute z-10"
                    style={{ top: top + 34, left: left - AlertWidth }}
                  >
                    <AlertDropdown />
                  </div>
                  <div className="fixed left-0 top-0 h-screen w-screen"></div>
                </>
              );
            }}
          >
            {notificationCenter && (
              <div className="absolute right-[3px] h-1.5 w-1.5 rounded-full bg-destructive"></div>
            )}
            <Bell className="h-5 w-5" aria-hidden="true" />
          </button>
        </div>
      </div>
    </div>
  );
}<|MERGE_RESOLUTION|>--- conflicted
+++ resolved
@@ -75,11 +75,7 @@
             href="https://github.com/logspace-ai/langflow"
             target="_blank"
             rel="noreferrer"
-<<<<<<< HEAD
             className="inline-flex shadow-sm items-center justify-center text-sm font-medium focus-visible:outline-none focus-visible:ring-2 focus-visible:ring-ring focus-visible:ring-offset-2 disabled:opacity-50 disabled:pointer-events-none ring-offset-background text-muted-foreground  border border-input hover:bg-accent hover:text-accent-foreground h-9 px-3 pr-0 rounded-md"
-=======
-            className="inline-flex h-9 items-center justify-center rounded-md border border-input px-3 pr-0 text-sm font-medium text-muted-foreground shadow-sm ring-offset-background transition-colors  hover:bg-accent hover:text-accent-foreground focus-visible:outline-none focus-visible:ring-2 focus-visible:ring-ring focus-visible:ring-offset-2 disabled:pointer-events-none disabled:opacity-50"
->>>>>>> ac1b0954
           >
             <FaGithub className="mr-2 h-5 w-5" />
             Star
@@ -118,11 +114,7 @@
             )}
           </button>
           <button
-<<<<<<< HEAD
             className="text-muted-foreground hover:text-accent-foreground relative"
-=======
-            className="relative text-muted-foreground hover:text-ring"
->>>>>>> ac1b0954
             onClick={(event: React.MouseEvent<HTMLElement>) => {
               setNotificationCenter(false);
               const { top, left } = (
