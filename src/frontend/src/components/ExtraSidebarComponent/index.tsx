import { Disclosure } from "@headlessui/react";
import { useContext, useState } from "react";
import { Link } from "react-router-dom";
import { classNames } from "../../utils";
import { locationContext } from "../../contexts/locationContext";

export default function ExtraSidebar() {
  const {
    current,
    isStackedOpen,
    setIsStackedOpen,
    extraNavigation,
    extraComponent,
  } = useContext(locationContext);

  return (
    <>
      <aside
        className={` ${
          isStackedOpen ? "w-52" : "w-0 "
        } flex flex-shrink-0 flex-col overflow-hidden border-r  transition-all duration-500`}
      >
        <div className="flex h-full  w-52 flex-col items-start overflow-y-auto border bg-background scrollbar-hide">
          <div className="flex w-full flex-grow flex-col">
            {extraNavigation.options ? (
              <div className="p-4">
                <nav className="flex-1 space-y-1">
                  {extraNavigation.options.map((item) =>
                    !item.children ? (
                      <div key={item.name}>
                        <Link
                          to={item.href}
                          className={classNames(
                            item.href.split("/")[2] === current[4]
                              ? "bg-muted text-foreground"
                              : "bg-background text-muted-foreground hover:bg-muted hover:text-foreground",
                            "group flex w-full items-center rounded-md py-2 pl-2 text-sm font-medium"
                          )}
                        >
                          <item.icon
                            className={classNames(
                              item.href.split("/")[2] === current[4]
                                ? "text-ring"
<<<<<<< HEAD
                                : "text-ring group-hover:text-accent-foreground",
                              "mr-3 flex-shrink-0 h-6 w-6"
=======
                                : "text-ring group-hover:text-ring",
                              "mr-3 h-6 w-6 flex-shrink-0"
>>>>>>> ac1b0954
                            )}
                          />
                          {item.name}
                        </Link>
                      </div>
                    ) : (
                      <Disclosure
                        as="div"
                        key={item.name}
                        className="space-y-1"
                      >
                        {({ open }) => (
                          <>
                            <Disclosure.Button
                              className={classNames(
                                item.href.split("/")[2] === current[4]
                                  ? "bg-muted text-foreground"
                                  : "bg-background text-muted-foreground hover:bg-muted hover:text-foreground",
                                "group flex w-full items-center rounded-md py-2 pl-2 pr-1 text-left text-sm font-medium focus:outline-none focus:ring-1 focus:ring-ring"
                              )}
                            >
                              <item.icon
                                className="mr-3 h-6 w-6 flex-shrink-0 text-ring group-hover:text-accent-foreground"
                                aria-hidden="true"
                              />
                              <span className="flex-1">{item.name}</span>
                              <svg
                                className={classNames(
<<<<<<< HEAD
                                  open ? "text-ring rotate-90" : "text-ring",
                                  "ml-3 h-5 w-5 flex-shrink-0 transition-rotate duration-150 ease-in-out group-hover:text-accent-foreground"
=======
                                  open ? "rotate-90 text-ring" : "text-ring",
                                  "transition-rotate ml-3 h-5 w-5 flex-shrink-0 duration-150 ease-in-out group-hover:text-ring"
>>>>>>> ac1b0954
                                )}
                                viewBox="0 0 20 20"
                                aria-hidden="true"
                              >
                                <path
                                  d="M6 6L14 10L6 14V6Z"
                                  fill="currentColor"
                                />
                              </svg>
                            </Disclosure.Button>
                            <Disclosure.Panel className="space-y-1">
                              {item.children.map((subItem) => (
                                <Link
                                  key={subItem.name}
                                  to={subItem.href}
                                  className={classNames(
                                    subItem.href.split("/")[3] === current[5]
                                      ? "bg-muted text-foreground"
                                      : "bg-background text-muted-foreground hover:bg-muted hover:text-foreground",
                                    "group flex w-full items-center rounded-md py-2 pl-11 pr-2 text-sm font-medium"
                                  )}
                                >
                                  {subItem.name}
                                </Link>
                              ))}
                            </Disclosure.Panel>
                          </>
                        )}
                      </Disclosure>
                    )
                  )}
                </nav>
              </div>
            ) : (
              extraComponent
            )}
          </div>
        </div>
      </aside>
    </>
  );
}<|MERGE_RESOLUTION|>--- conflicted
+++ resolved
@@ -41,13 +41,8 @@
                             className={classNames(
                               item.href.split("/")[2] === current[4]
                                 ? "text-ring"
-<<<<<<< HEAD
                                 : "text-ring group-hover:text-accent-foreground",
                               "mr-3 flex-shrink-0 h-6 w-6"
-=======
-                                : "text-ring group-hover:text-ring",
-                              "mr-3 h-6 w-6 flex-shrink-0"
->>>>>>> ac1b0954
                             )}
                           />
                           {item.name}
@@ -76,13 +71,8 @@
                               <span className="flex-1">{item.name}</span>
                               <svg
                                 className={classNames(
-<<<<<<< HEAD
                                   open ? "text-ring rotate-90" : "text-ring",
                                   "ml-3 h-5 w-5 flex-shrink-0 transition-rotate duration-150 ease-in-out group-hover:text-accent-foreground"
-=======
-                                  open ? "rotate-90 text-ring" : "text-ring",
-                                  "transition-rotate ml-3 h-5 w-5 flex-shrink-0 duration-150 ease-in-out group-hover:text-ring"
->>>>>>> ac1b0954
                                 )}
                                 viewBox="0 0 20 20"
                                 aria-hidden="true"
