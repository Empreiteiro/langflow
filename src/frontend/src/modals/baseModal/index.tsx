--- conflicted
+++ resolved
@@ -19,11 +19,8 @@
 import { Button } from "../../components/ui/button";
 import { modalHeaderType } from "../../types/components";
 import { cn } from "../../utils/utils";
-<<<<<<< HEAD
+import { switchCaseModalSize } from "./helpers/switch-case-size";
 import * as Form from "@radix-ui/react-form";
-=======
-import { switchCaseModalSize } from "./helpers/switch-case-size";
->>>>>>> f22b2b2a
 
 type ContentProps = { children: ReactNode };
 type HeaderProps = { children: ReactNode; description: string };
