--- conflicted
+++ resolved
@@ -1,32 +1,18 @@
-<<<<<<< HEAD
-import {
-  FocusEventHandler,
-  ForwardRefExoticComponent,
-  ReactElement,
-  ReactNode,
-  SVGProps,
-} from "react";
+import { FocusEventHandler, ForwardRefExoticComponent, ReactElement, ReactNode } from "react";
 import { FlowType, NodeDataType } from "../flow/index";
-=======
-import { ForwardRefExoticComponent, ReactElement, ReactNode } from "react";
-import { NodeDataType } from "../flow/index";
 import { typesContextType } from "../typesContext";
->>>>>>> 98f3c708
 export type InputComponentType = {
   value: string;
   disabled?: boolean;
   onChange: (value: string) => void;
   password: boolean;
   disableCopyPaste?: boolean;
-<<<<<<< HEAD
   onFocus?: FocusEventHandler<HTMLInputElement>;
   onBlur?: FocusEventHandler<HTMLInputElement>;
   autoFocus?: boolean;
-=======
   editNode?: boolean;
   onChangePass?: (value: boolean | boolean) => void;
   showPass?: boolean;
->>>>>>> 98f3c708
 };
 export type ToggleComponentType = {
   enabled: boolean;
