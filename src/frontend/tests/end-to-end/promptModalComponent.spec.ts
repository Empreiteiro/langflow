import { expect, test } from "@playwright/test";

test("PromptTemplateComponent", async ({ page }) => {
  await page.goto("http://localhost:3000/");
  await page.waitForTimeout(2000);

  await page.locator('//*[@id="new-project-btn"]').click();
  await page.waitForTimeout(2000);

  await page.getByPlaceholder("Search").click();
  await page.getByPlaceholder("Search").fill("prompt");

  await page.waitForTimeout(2000);

  await page
    .locator('//*[@id="promptsPrompt"]')
    .dragTo(page.locator('//*[@id="react-flow-id"]'));
  await page.mouse.up();
  await page.mouse.down();

  await page.getByTestId("prompt-input-template").click();

  // await page.getByTestId("edit-prompt-sanitized").click();
  // await page.getByTestId("modal-title").click();
  await page
    .getByTestId("modal-prompt-input-template")
    .fill("{prompt} example {prompt1}");

  let value = await page
    .getByTestId("modal-prompt-input-template")
    .inputValue();

  if (value != "{prompt} example {prompt1}") {
    expect(false).toBeTruthy();
  }

  let valueBadgeOne = await page.locator('//*[@id="badge0"]').innerText();
  if (valueBadgeOne != "prompt") {
    expect(false).toBeTruthy();
  }

  let valueBadgeTwo = await page.locator('//*[@id="badge1"]').innerText();
  if (valueBadgeTwo != "prompt1") {
    expect(false).toBeTruthy();
  }

  await page.getByTestId("genericModalBtnSave").click();

  await page.getByTestId("div-textarea-prompt").click();
  await page.getByTestId("textarea-prompt").fill("prompt_value_!@#!@#");

  value = await page.getByTestId("textarea-prompt").inputValue();

  if (value != "prompt_value_!@#!@#") {
    expect(false).toBeTruthy();
  }

  await page.getByTestId("more-options-modal").click();
  await page.getByTestId("save-button-modal").click();

  const replace = await page.getByTestId("replace-button");
  if (replace) {
    await page.getByTestId("replace-button").click();
  }

  await page.getByTestId("div-textarea-prompt1").click();
  await page
    .getByTestId("textarea-prompt1")
    .fill("prompt_name_test_123123!@#!@#");

  value = await page.getByTestId("textarea-prompt1").inputValue();

  if (value != "prompt_name_test_123123!@#!@#") {
    expect(false).toBeTruthy();
  }

  value = await page.getByTestId("textarea-prompt1").inputValue();

  if (value != "prompt_name_test_123123!@#!@#") {
    expect(false).toBeTruthy();
  }

  await page.getByTestId("more-options-modal").click();
  await page.getByTestId("edit-button-modal").click();

  value = await page.locator('//*[@id="textarea-edit-prompt"]').inputValue();

  if (value != "prompt_value_!@#!@#") {
    expect(false).toBeTruthy();
  }

  value = await page.locator('//*[@id="textarea-edit-prompt1"]').inputValue();

  if (value != "prompt_name_test_123123!@#!@#") {
    expect(false).toBeTruthy();
  }

  value = await page
    .locator('//*[@id="prompt-area-edit-template"]')
    .innerText();

  if (value != "{prompt} example {prompt1}") {
    expect(false).toBeTruthy();
  }

  await page
    .locator('//*[@id="textarea-edit-prompt1"]')
    .fill("prompt_edit_test_12312312321!@#$");
  await page
    .locator('//*[@id="textarea-edit-prompt"]')
    .fill("prompt_edit_test_44444444444!@#$");

  await page.locator('//*[@id="showtemplate"]').click();
  expect(await page.locator('//*[@id="showtemplate"]').isChecked()).toBeFalsy();

  await page.locator('//*[@id="showprompt"]').click();
  expect(await page.locator('//*[@id="showprompt"]').isChecked()).toBeFalsy();

  await page.locator('//*[@id="showprompt1"]').click();
  expect(await page.locator('//*[@id="showprompt1"]').isChecked()).toBeFalsy();

  await page.locator('//*[@id="showtemplate"]').click();
  expect(
    await page.locator('//*[@id="showtemplate"]').isChecked()
  ).toBeTruthy();

  await page.locator('//*[@id="showprompt"]').click();
  expect(await page.locator('//*[@id="showprompt"]').isChecked()).toBeTruthy();

  await page.locator('//*[@id="showprompt1"]').click();
  expect(await page.locator('//*[@id="showprompt1"]').isChecked()).toBeTruthy();

  await page.locator('//*[@id="showtemplate"]').click();
  expect(await page.locator('//*[@id="showtemplate"]').isChecked()).toBeFalsy();

  await page.locator('//*[@id="showprompt"]').click();
  expect(await page.locator('//*[@id="showprompt"]').isChecked()).toBeFalsy();

  await page.locator('//*[@id="showprompt1"]').click();
  expect(await page.locator('//*[@id="showprompt1"]').isChecked()).toBeFalsy();

  await page.locator('//*[@id="showtemplate"]').click();
  expect(
    await page.locator('//*[@id="showtemplate"]').isChecked()
  ).toBeTruthy();

  await page.locator('//*[@id="showprompt"]').click();
  expect(await page.locator('//*[@id="showprompt"]').isChecked()).toBeTruthy();

  await page.locator('//*[@id="saveChangesBtn"]').click();

<<<<<<< HEAD
  await page.getByTestId("more-options-modal").click();
  await page.getByTestId("edit-button-modal").click();
=======
  const plusButtonLocator = page.locator('//*[@id="textarea-8"]');
  const elementCount = await plusButtonLocator.count();
  if (elementCount === 0) {
    expect(true).toBeTruthy();

    await page
      .locator(
        '//*[@id="react-flow-id"]/div[1]/div[1]/div[1]/div/div[2]/div/div/div[1]/div/div[1]'
      )
      .click();

    await page.getByTestId("more-options-modal").click();
    await page.getByTestId("edit-button-modal").click();
>>>>>>> 30f31b93

  await page.locator('//*[@id="showprompt1"]').click();
  expect(await page.locator('//*[@id="showprompt1"]').isChecked()).toBeTruthy();

  value = await page.locator('//*[@id="textarea-edit-prompt"]').inputValue();

  if (value != "prompt_edit_test_44444444444!@#$") {
    expect(false).toBeTruthy();
  }

  value = await page.locator('//*[@id="textarea-edit-prompt1"]').inputValue();

  if (value != "prompt_edit_test_12312312321!@#$") {
    expect(false).toBeTruthy();
  }

  value = await page
    .locator('//*[@id="prompt-area-edit-template"]')
    .innerText();

  if (value != "{prompt} example {prompt1}") {
    expect(false).toBeTruthy();
  }
});<|MERGE_RESOLUTION|>--- conflicted
+++ resolved
@@ -149,29 +149,14 @@
 
   await page.locator('//*[@id="saveChangesBtn"]').click();
 
-<<<<<<< HEAD
   await page.getByTestId("more-options-modal").click();
   await page.getByTestId("edit-button-modal").click();
-=======
-  const plusButtonLocator = page.locator('//*[@id="textarea-8"]');
-  const elementCount = await plusButtonLocator.count();
-  if (elementCount === 0) {
-    expect(true).toBeTruthy();
-
-    await page
-      .locator(
-        '//*[@id="react-flow-id"]/div[1]/div[1]/div[1]/div/div[2]/div/div/div[1]/div/div[1]'
-      )
-      .click();
-
-    await page.getByTestId("more-options-modal").click();
-    await page.getByTestId("edit-button-modal").click();
->>>>>>> 30f31b93
 
   await page.locator('//*[@id="showprompt1"]').click();
   expect(await page.locator('//*[@id="showprompt1"]').isChecked()).toBeTruthy();
 
-  value = await page.locator('//*[@id="textarea-edit-prompt"]').inputValue();
+    await page.getByTestId("more-options-modal").click();
+    await page.getByTestId("edit-button-modal").click();
 
   if (value != "prompt_edit_test_44444444444!@#$") {
     expect(false).toBeTruthy();
