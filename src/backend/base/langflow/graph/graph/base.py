from __future__ import annotations

import asyncio
import contextlib
import copy
import json
import queue
import threading
import uuid
from collections import defaultdict, deque
from datetime import datetime, timezone
from functools import partial
from itertools import chain
from typing import TYPE_CHECKING, Any, cast

from loguru import logger

from langflow.exceptions.component import ComponentBuildError
from langflow.graph.edge.base import CycleEdge, Edge
from langflow.graph.graph.constants import Finish, lazy_load_vertex_dict
from langflow.graph.graph.runnable_vertices_manager import RunnableVerticesManager
from langflow.graph.graph.schema import GraphData, GraphDump, StartConfigDict, VertexBuildResult
from langflow.graph.graph.state_manager import GraphStateManager
from langflow.graph.graph.state_model import create_state_model_from_graph
from langflow.graph.graph.utils import (
    find_all_cycle_edges,
    find_cycle_vertices,
    find_start_component_id,
    get_sorted_vertices,
    process_flow,
    should_continue,
)
from langflow.graph.schema import InterfaceComponentTypes, RunOutputs
from langflow.graph.vertex.base import Vertex, VertexStates
from langflow.graph.vertex.schema import NodeData, NodeTypeEnum
from langflow.graph.vertex.vertex_types import ComponentVertex, InterfaceVertex, StateVertex
from langflow.logging.logger import LogConfig, configure
from langflow.schema.dotdict import dotdict
from langflow.schema.schema import INPUT_FIELD_NAME, InputType
from langflow.services.cache.utils import CacheMiss
from langflow.services.deps import get_chat_service, get_tracing_service
from langflow.utils.async_helpers import run_until_complete

if TYPE_CHECKING:
    from collections.abc import Generator, Iterable

    from langflow.api.v1.schemas import InputValueRequest
    from langflow.custom.custom_component.component import Component
    from langflow.events.event_manager import EventManager
    from langflow.graph.edge.schema import EdgeData
    from langflow.graph.schema import ResultData
    from langflow.schema import Data
    from langflow.services.chat.schema import GetCache, SetCache
    from langflow.services.tracing.service import TracingService


class Graph:
    """A class representing a graph of vertices and edges."""

    def __init__(
        self,
        start: Component | None = None,
        end: Component | None = None,
        flow_id: str | None = None,
        flow_name: str | None = None,
        description: str | None = None,
        user_id: str | None = None,
        log_config: LogConfig | None = None,
        context: dict[str, Any] | None = None,
    ) -> None:
        """Initializes a new instance of the Graph class.

        Args:
            start: The start component.
            end: The end component.
            flow_id: The ID of the flow. Defaults to None.
            flow_name: The flow name.
            description: The graph description.
            user_id: The user ID.
            log_config: The log configuration.
            context: Additional context for the graph. Defaults to None.
        """
        if log_config:
            configure(**log_config)

        self._start = start
        self._state_model = None
        self._end = end
        self._prepared = False
        self._runs = 0
        self._updates = 0
        self.flow_id = flow_id
        self.flow_name = flow_name
        self.description = description
        self.user_id = user_id
        self._is_input_vertices: list[str] = []
        self._is_output_vertices: list[str] = []
        self._is_state_vertices: list[str] = []
        self.has_session_id_vertices: list[str] = []
        self._sorted_vertices_layers: list[list[str]] = []
        self._run_id = ""
        self._session_id = ""
        self._start_time = datetime.now(timezone.utc)
        self.inactivated_vertices: set = set()
        self.activated_vertices: list[str] = []
        self.vertices_layers: list[list[str]] = []
        self.vertices_to_run: set[str] = set()
        self.stop_vertex: str | None = None
        self.inactive_vertices: set = set()
        self.edges: list[CycleEdge] = []
        self.vertices: list[Vertex] = []
        self.run_manager = RunnableVerticesManager()
        self.state_manager = GraphStateManager()
        self._vertices: list[NodeData] = []
        self._edges: list[EdgeData] = []

        self.top_level_vertices: list[str] = []
        self.vertex_map: dict[str, Vertex] = {}
        self.predecessor_map: dict[str, set[str]] = defaultdict(set)
        self.successor_map: dict[str, set[str]] = defaultdict(set)
        self.in_degree_map: dict[str, int] = defaultdict(int)
        self.parent_child_map: dict[str, set[str]] = defaultdict(set)
        self._run_queue: deque[str] = deque()
        self._first_layer: list[str] = []
        self._lock = asyncio.Lock()
        self.raw_graph_data: GraphData = {"nodes": [], "edges": []}
        self._is_cyclic: bool | None = None
        self._cycles: list[tuple[str, str]] | None = None
        self._cycle_vertices: set[str] | None = None
        self._call_order: list[str] = []
        self._snapshots: list[dict[str, Any]] = []
        self._end_trace_tasks: set[asyncio.Task] = set()

        if context and not isinstance(context, dict):
            msg = "Context must be a dictionary"
            raise TypeError(msg)
        self._context = dotdict(context or {})
        try:
            self.tracing_service: TracingService | None = get_tracing_service()
        except Exception:  # noqa: BLE001
            logger.exception("Error getting tracing service")
            self.tracing_service = None
        if start is not None and end is not None:
            self._set_start_and_end(start, end)
            self.prepare(start_component_id=start._id)
        if (start is not None and end is None) or (start is None and end is not None):
            msg = "You must provide both input and output components"
            raise ValueError(msg)

    @property
    def context(self) -> dotdict:
        if isinstance(self._context, dotdict):
            return self._context
        return dotdict(self._context)

    @context.setter
    def context(self, value: dict[str, Any]):
        if not isinstance(value, dict):
            msg = "Context must be a dictionary"
            raise TypeError(msg)
        if isinstance(value, dict):
            value = dotdict(value)
        self._context = value

    @property
    def session_id(self):
        return self._session_id

    @session_id.setter
    def session_id(self, value: str):
        self._session_id = value

    @property
    def state_model(self):
        if not self._state_model:
            self._state_model = create_state_model_from_graph(self)
        return self._state_model

    def __add__(self, other):
        if not isinstance(other, Graph):
            msg = "Can only add Graph objects"
            raise TypeError(msg)
        # Add the vertices and edges from the other graph to this graph
        new_instance = copy.deepcopy(self)
        for vertex in other.vertices:
            # This updates the edges as well
            new_instance.add_vertex(vertex)
        new_instance.build_graph_maps(new_instance.edges)
        new_instance.define_vertices_lists()
        return new_instance

    def __iadd__(self, other):
        if not isinstance(other, Graph):
            msg = "Can only add Graph objects"
            raise TypeError(msg)
        # Add the vertices and edges from the other graph to this graph
        for vertex in other.vertices:
            # This updates the edges as well
            self.add_vertex(vertex)
        self.build_graph_maps(self.edges)
        self.define_vertices_lists()
        return self

    def dumps(
        self,
        name: str | None = None,
        description: str | None = None,
        endpoint_name: str | None = None,
    ) -> str:
        graph_dict = self.dump(name, description, endpoint_name)
        return json.dumps(graph_dict, indent=4, sort_keys=True)

    def dump(
        self, name: str | None = None, description: str | None = None, endpoint_name: str | None = None
    ) -> GraphDump:
        if self.raw_graph_data != {"nodes": [], "edges": []}:
            data_dict = self.raw_graph_data
        else:
            # we need to convert the vertices and edges to json
            nodes = [node.to_data() for node in self.vertices]
            edges = [edge.to_data() for edge in self.edges]
            self.raw_graph_data = {"nodes": nodes, "edges": edges}
            data_dict = self.raw_graph_data
        graph_dict: GraphDump = {
            "data": data_dict,
            "is_component": len(data_dict.get("nodes", [])) == 1 and data_dict["edges"] == [],
        }
        if name:
            graph_dict["name"] = name
        elif name is None and self.flow_name:
            graph_dict["name"] = self.flow_name
        if description:
            graph_dict["description"] = description
        elif description is None and self.description:
            graph_dict["description"] = self.description
        graph_dict["endpoint_name"] = str(endpoint_name)
        return graph_dict

    def add_nodes_and_edges(self, nodes: list[NodeData], edges: list[EdgeData]) -> None:
        self._vertices = nodes
        self._edges = edges
        self.raw_graph_data = {"nodes": nodes, "edges": edges}
        self.top_level_vertices = []
        for vertex in self._vertices:
            if vertex_id := vertex.get("id"):
                self.top_level_vertices.append(vertex_id)
            if vertex_id in self.cycle_vertices:
                self.run_manager.add_to_cycle_vertices(vertex_id)
        self._graph_data = process_flow(self.raw_graph_data)

        self._vertices = self._graph_data["nodes"]
        self._edges = self._graph_data["edges"]
        self.initialize()

    def add_component(self, component: Component, component_id: str | None = None) -> str:
        component_id = component_id or component._id
        if component_id in self.vertex_map:
            return component_id
        component._id = component_id
        if component_id in self.vertex_map:
            msg = f"Component ID {component_id} already exists"
            raise ValueError(msg)
        frontend_node = component.to_frontend_node()
        self._vertices.append(frontend_node)
        vertex = self._create_vertex(frontend_node)
        vertex.add_component_instance(component)
        self._add_vertex(vertex)
        if component._edges:
            for edge in component._edges:
                self._add_edge(edge)

        if component._components:
            for _component in component._components:
                self.add_component(_component)

        return component_id

    def _set_start_and_end(self, start: Component, end: Component) -> None:
        if not hasattr(start, "to_frontend_node"):
            msg = f"start must be a Component. Got {type(start)}"
            raise TypeError(msg)
        if not hasattr(end, "to_frontend_node"):
            msg = f"end must be a Component. Got {type(end)}"
            raise TypeError(msg)
        self.add_component(start, start._id)
        self.add_component(end, end._id)

    def add_component_edge(self, source_id: str, output_input_tuple: tuple[str, str], target_id: str) -> None:
        source_vertex = self.get_vertex(source_id)
        if not isinstance(source_vertex, ComponentVertex):
            msg = f"Source vertex {source_id} is not a component vertex."
            raise TypeError(msg)
        target_vertex = self.get_vertex(target_id)
        if not isinstance(target_vertex, ComponentVertex):
            msg = f"Target vertex {target_id} is not a component vertex."
            raise TypeError(msg)
        output_name, input_name = output_input_tuple
        if source_vertex.custom_component is None:
            msg = f"Source vertex {source_id} does not have a custom component."
            raise ValueError(msg)
        if target_vertex.custom_component is None:
            msg = f"Target vertex {target_id} does not have a custom component."
            raise ValueError(msg)

        try:
            input_field = target_vertex.get_input(input_name)
            input_types = input_field.input_types
            input_field_type = str(input_field.field_type)
        except ValueError as e:
            input_field = target_vertex.data.get("node", {}).get("template", {}).get(input_name)
            if not input_field:
                msg = f"Input field {input_name} not found in target vertex {target_id}"
                raise ValueError(msg) from e
            input_types = input_field.get("input_types", [])
            input_field_type = input_field.get("type", "")

        edge_data: EdgeData = {
            "source": source_id,
            "target": target_id,
            "data": {
                "sourceHandle": {
                    "dataType": source_vertex.custom_component.name
                    or source_vertex.custom_component.__class__.__name__,
                    "id": source_vertex.id,
                    "name": output_name,
                    "output_types": source_vertex.get_output(output_name).types,
                },
                "targetHandle": {
                    "fieldName": input_name,
                    "id": target_vertex.id,
                    "inputTypes": input_types,
                    "type": input_field_type,
                },
            },
        }
        self._add_edge(edge_data)

    async def async_start(
        self,
        inputs: list[dict] | None = None,
        max_iterations: int | None = None,
        event_manager: EventManager | None = None,
    ):
        if not self._prepared:
            msg = "Graph not prepared. Call prepare() first."
            raise ValueError(msg)
        # The idea is for this to return a generator that yields the result of
        # each step call and raise StopIteration when the graph is done
        for _input in inputs or []:
            for key, value in _input.items():
                vertex = self.get_vertex(key)
                vertex.set_input_value(key, value)
        # I want to keep a counter of how many tyimes result.vertex.id
        # has been yielded
        yielded_counts: dict[str, int] = defaultdict(int)

        while should_continue(yielded_counts, max_iterations):
            result = await self.astep(event_manager=event_manager)
            yield result
            if hasattr(result, "vertex"):
                yielded_counts[result.vertex.id] += 1
            if isinstance(result, Finish):
                return

        msg = "Max iterations reached"
        raise ValueError(msg)

    def _snapshot(self):
        return {
            "_run_queue": self._run_queue.copy(),
            "_first_layer": self._first_layer.copy(),
            "vertices_layers": copy.deepcopy(self.vertices_layers),
            "vertices_to_run": copy.deepcopy(self.vertices_to_run),
            "run_manager": copy.deepcopy(self.run_manager.to_dict()),
        }

    def __apply_config(self, config: StartConfigDict) -> None:
        for vertex in self.vertices:
            if vertex.custom_component is None:
                continue
            for output in vertex.custom_component._outputs_map.values():
                for key, value in config["output"].items():
                    setattr(output, key, value)

    def start(
        self,
        inputs: list[dict] | None = None,
        max_iterations: int | None = None,
        config: StartConfigDict | None = None,
        event_manager: EventManager | None = None,
    ) -> Generator:
        """Starts the graph execution synchronously by creating a new event loop in a separate thread.

        Args:
            inputs: Optional list of input dictionaries
            max_iterations: Optional maximum number of iterations
            config: Optional configuration dictionary
            event_manager: Optional event manager

        Returns:
            Generator yielding results from graph execution
        """
        if self.is_cyclic and max_iterations is None:
            msg = "You must specify a max_iterations if the graph is cyclic"
            raise ValueError(msg)

        if config is not None:
            self.__apply_config(config)

        # Create a queue for passing results and errors between threads
        result_queue: queue.Queue[VertexBuildResult | Exception | None] = queue.Queue()

        # Function to run async code in separate thread
        def run_async_code():
            # Create new event loop for this thread
            loop = asyncio.new_event_loop()
            asyncio.set_event_loop(loop)

            try:
                # Run the async generator
                async_gen = self.async_start(inputs, max_iterations, event_manager)

                while True:
                    try:
                        # Get next result from async generator
                        result = loop.run_until_complete(anext(async_gen))
                        result_queue.put(result)

                        if isinstance(result, Finish):
                            break

                    except StopAsyncIteration:
                        break
                    except ValueError as e:
                        # Put the exception in the queue
                        result_queue.put(e)
                        break

            finally:
                # Ensure all pending tasks are completed
                pending = asyncio.all_tasks(loop)
                if pending:
                    # Create a future to gather all pending tasks
                    cleanup_future = asyncio.gather(*pending, return_exceptions=True)
                    loop.run_until_complete(cleanup_future)

                # Close the loop
                loop.close()
                # Signal completion
                result_queue.put(None)

        # Start thread for async execution
        thread = threading.Thread(target=run_async_code)
        thread.start()

        # Yield results from queue
        while True:
            result = result_queue.get()
            if result is None:
                break
            if isinstance(result, Exception):
                raise result
            yield result

        # Wait for thread to complete
        thread.join()

    def _add_edge(self, edge: EdgeData) -> None:
        self.add_edge(edge)
        source_id = edge["data"]["sourceHandle"]["id"]
        target_id = edge["data"]["targetHandle"]["id"]
        self.predecessor_map[target_id].add(source_id)
        self.successor_map[source_id].add(target_id)
        self.in_degree_map[target_id] += 1
        self.parent_child_map[source_id].add(target_id)

    def add_node(self, node: NodeData) -> None:
        self._vertices.append(node)

    def add_edge(self, edge: EdgeData) -> None:
        # Check if the edge already exists
        if edge in self._edges:
            return
        self._edges.append(edge)

    def initialize(self) -> None:
        self._build_graph()
        self.build_graph_maps(self.edges)
        self.define_vertices_lists()

    def get_state(self, name: str) -> Data | None:
        """Returns the state of the graph with the given name.

        Args:
            name (str): The name of the state.

        Returns:
            Optional[Data]: The state record, or None if the state does not exist.
        """
        return self.state_manager.get_state(name, run_id=self._run_id)

    def update_state(self, name: str, record: str | Data, caller: str | None = None) -> None:
        """Updates the state of the graph with the given name.

        Args:
            name (str): The name of the state.
            record (Union[str, Data]): The new state record.
            caller (Optional[str], optional): The ID of the vertex that is updating the state. Defaults to None.
        """
        if caller:
            # If there is a caller which is a vertex_id, I want to activate
            # all StateVertex in self.vertices that are not the caller
            # essentially notifying all the other vertices that the state has changed
            # This also has to activate their successors
            self.activate_state_vertices(name, caller)

        self.state_manager.update_state(name, record, run_id=self._run_id)

    def activate_state_vertices(self, name: str, caller: str) -> None:
        """Activates the state vertices in the graph with the given name and caller.

        Args:
            name (str): The name of the state.
            caller (str): The ID of the vertex that is updating the state.
        """
        vertices_ids = set()
        new_predecessor_map = {}
        for vertex_id in self._is_state_vertices:
            caller_vertex = self.get_vertex(caller)
            vertex = self.get_vertex(vertex_id)
            if vertex_id == caller or vertex.display_name == caller_vertex.display_name:
                continue
            if (
                isinstance(vertex.raw_params["name"], str)
                and name in vertex.raw_params["name"]
                and vertex_id != caller
                and isinstance(vertex, StateVertex)
            ):
                vertices_ids.add(vertex_id)
                successors = self.get_all_successors(vertex, flat=True)
                # Update run_manager.run_predecessors because we are activating vertices
                # The run_prdecessors is the predecessor map of the vertices
                # we remove the vertex_id from the predecessor map whenever we run a vertex
                # So we need to get all edges of the vertex and successors
                # and run self.build_adjacency_maps(edges) to get the new predecessor map
                # that is not complete but we can use to update the run_predecessors
                edges_set = set()
                for _vertex in [vertex, *successors]:
                    edges_set.update(_vertex.edges)
                    if _vertex.state == VertexStates.INACTIVE:
                        _vertex.set_state("ACTIVE")

                    vertices_ids.add(_vertex.id)
                edges = list(edges_set)
                predecessor_map, _ = self.build_adjacency_maps(edges)
                new_predecessor_map.update(predecessor_map)

        vertices_ids.update(new_predecessor_map.keys())
        vertices_ids.update(v_id for value_list in new_predecessor_map.values() for v_id in value_list)

        self.activated_vertices = list(vertices_ids)
        self.vertices_to_run.update(vertices_ids)
        self.run_manager.update_run_state(
            run_predecessors=new_predecessor_map,
            vertices_to_run=self.vertices_to_run,
        )

    def reset_activated_vertices(self) -> None:
        """Resets the activated vertices in the graph."""
        self.activated_vertices = []

    def append_state(self, name: str, record: str | Data, caller: str | None = None) -> None:
        """Appends the state of the graph with the given name.

        Args:
            name (str): The name of the state.
            record (Union[str, Data]): The state record to append.
            caller (Optional[str], optional): The ID of the vertex that is updating the state. Defaults to None.
        """
        if caller:
            self.activate_state_vertices(name, caller)

        self.state_manager.append_state(name, record, run_id=self._run_id)

    def validate_stream(self) -> None:
        """Validates the stream configuration of the graph.

        If there are two vertices in the same graph (connected by edges)
        that have `stream=True` or `streaming=True`, raises a `ValueError`.

        Raises:
            ValueError: If two connected vertices have `stream=True` or `streaming=True`.
        """
        for vertex in self.vertices:
            if vertex.params.get("stream") or vertex.params.get("streaming"):
                successors = self.get_all_successors(vertex)
                for successor in successors:
                    if successor.params.get("stream") or successor.params.get("streaming"):
                        msg = (
                            f"Components {vertex.display_name} and {successor.display_name} "
                            "are connected and both have stream or streaming set to True"
                        )
                        raise ValueError(msg)

    @property
    def first_layer(self):
        if self._first_layer is None:
            msg = "Graph not prepared. Call prepare() first."
            raise ValueError(msg)
        return self._first_layer

    @property
    def is_cyclic(self):
        """Check if the graph has any cycles.

        Returns:
            bool: True if the graph has any cycles, False otherwise.
        """
        if self._is_cyclic is None:
            self._is_cyclic = bool(self.cycle_vertices)
        return self._is_cyclic

    @property
    def run_id(self):
        """The ID of the current run.

        Returns:
            str: The run ID.

        Raises:
            ValueError: If the run ID is not set.
        """
        if not self._run_id:
            msg = "Run ID not set"
            raise ValueError(msg)
        return self._run_id

    def set_run_id(self, run_id: uuid.UUID | None = None) -> None:
        """Sets the ID of the current run.

        Args:
            run_id (str): The run ID.
        """
        if run_id is None:
            run_id = uuid.uuid4()

        self._run_id = str(run_id)
        if self.tracing_service:
            self.tracing_service.set_run_id(run_id)

    def set_run_name(self) -> None:
        # Given a flow name, flow_id
        if not self.tracing_service:
            return
        name = f"{self.flow_name} - {self.flow_id}"

        self.set_run_id()
        self.tracing_service.set_run_name(name)

    async def initialize_run(self) -> None:
        if self.tracing_service:
            await self.tracing_service.initialize_tracers()

    def _end_all_traces_async(self, outputs: dict[str, Any] | None = None, error: Exception | None = None) -> None:
        task = asyncio.create_task(self.end_all_traces(outputs, error))
        self._end_trace_tasks.add(task)
        task.add_done_callback(self._end_trace_tasks.discard)

    async def end_all_traces(self, outputs: dict[str, Any] | None = None, error: Exception | None = None) -> None:
        if not self.tracing_service:
            return
        self._end_time = datetime.now(timezone.utc)
        if outputs is None:
            outputs = {}
        outputs |= self.metadata
        await self.tracing_service.end(outputs, error)

    @property
    def sorted_vertices_layers(self) -> list[list[str]]:
        """The sorted layers of vertices in the graph.

        Returns:
            List[List[str]]: The sorted layers of vertices.
        """
        if not self._sorted_vertices_layers:
            self.sort_vertices()
        return self._sorted_vertices_layers

    def define_vertices_lists(self) -> None:
        """Defines the lists of vertices that are inputs, outputs, and have session_id."""
        for vertex in self.vertices:
            if vertex.is_input:
                self._is_input_vertices.append(vertex.id)
            if vertex.is_output:
                self._is_output_vertices.append(vertex.id)
            if vertex.has_session_id:
                self.has_session_id_vertices.append(vertex.id)
            if vertex.is_state:
                self._is_state_vertices.append(vertex.id)

    def _set_inputs(self, input_components: list[str], inputs: dict[str, str], input_type: InputType | None) -> None:
        for vertex_id in self._is_input_vertices:
            vertex = self.get_vertex(vertex_id)
            # If the vertex is not in the input_components list
            if input_components and (vertex_id not in input_components and vertex.display_name not in input_components):
                continue
            # If the input_type is not any and the input_type is not in the vertex id
            # Example: input_type = "chat" and vertex.id = "OpenAI-19ddn"
            if input_type is not None and input_type != "any" and input_type not in vertex.id.lower():
                continue
            if vertex is None:
                msg = f"Vertex {vertex_id} not found"
                raise ValueError(msg)
            vertex.update_raw_params(inputs, overwrite=True)

    async def _run(
        self,
        *,
        inputs: dict[str, str],
        input_components: list[str],
        input_type: InputType | None,
        outputs: list[str],
        stream: bool,
        session_id: str,
        fallback_to_env_vars: bool,
        event_manager: EventManager | None = None,
    ) -> list[ResultData | None]:
        """Runs the graph with the given inputs.

        Args:
            inputs (Dict[str, str]): The input values for the graph.
            input_components (list[str]): The components to run for the inputs.
            input_type: (Optional[InputType]): The input type.
            outputs (list[str]): The outputs to retrieve from the graph.
            stream (bool): Whether to stream the results or not.
            session_id (str): The session ID for the graph.
            fallback_to_env_vars (bool): Whether to fallback to environment variables.
            event_manager (EventManager | None): The event manager for the graph.

        Returns:
            List[Optional["ResultData"]]: The outputs of the graph.
        """
        if input_components and not isinstance(input_components, list):
            msg = f"Invalid components value: {input_components}. Expected list"
            raise ValueError(msg)
        if input_components is None:
            input_components = []

        if not isinstance(inputs.get(INPUT_FIELD_NAME, ""), str):
            msg = f"Invalid input value: {inputs.get(INPUT_FIELD_NAME)}. Expected string"
            raise TypeError(msg)
        if inputs:
            self._set_inputs(input_components, inputs, input_type)
        # Update all the vertices with the session_id
        for vertex_id in self.has_session_id_vertices:
            vertex = self.get_vertex(vertex_id)
            if vertex is None:
                msg = f"Vertex {vertex_id} not found"
                raise ValueError(msg)
            vertex.update_raw_params({"session_id": session_id})
        # Process the graph
        try:
            cache_service = get_chat_service()
            if self.flow_id:
                await cache_service.set_cache(self.flow_id, self)
        except Exception:  # noqa: BLE001
            logger.exception("Error setting cache")

        try:
            # Prioritize the webhook component if it exists
            start_component_id = find_start_component_id(self._is_input_vertices)
            await self.process(
                start_component_id=start_component_id,
                fallback_to_env_vars=fallback_to_env_vars,
                event_manager=event_manager,
            )
            self.increment_run_count()
        except Exception as exc:
            self._end_all_traces_async(error=exc)
            msg = f"Error running graph: {exc}"
            raise ValueError(msg) from exc

        self._end_all_traces_async()
        # Get the outputs
        vertex_outputs = []
        for vertex in self.vertices:
            if not vertex.built:
                continue
            if vertex is None:
                msg = f"Vertex {vertex_id} not found"
                raise ValueError(msg)

            if not vertex.result and not stream and hasattr(vertex, "consume_async_generator"):
                await vertex.consume_async_generator()
            if (not outputs and vertex.is_output) or (vertex.display_name in outputs or vertex.id in outputs):
                vertex_outputs.append(vertex.result)

        return vertex_outputs

    async def arun(
        self,
        inputs: list[dict[str, str]],
        *,
        inputs_components: list[list[str]] | None = None,
        types: list[InputType | None] | None = None,
        outputs: list[str] | None = None,
        session_id: str | None = None,
        stream: bool = False,
        fallback_to_env_vars: bool = False,
        event_manager: EventManager | None = None,
    ) -> list[RunOutputs]:
        """Runs the graph with the given inputs.

        Args:
            inputs (list[Dict[str, str]]): The input values for the graph.
            inputs_components (Optional[list[list[str]]], optional): Components to run for the inputs. Defaults to None.
            types (Optional[list[Optional[InputType]]], optional): The types of the inputs. Defaults to None.
            outputs (Optional[list[str]], optional): The outputs to retrieve from the graph. Defaults to None.
            session_id (Optional[str], optional): The session ID for the graph. Defaults to None.
            stream (bool, optional): Whether to stream the results or not. Defaults to False.
            fallback_to_env_vars (bool, optional): Whether to fallback to environment variables. Defaults to False.
            event_manager (EventManager | None): The event manager for the graph.

        Returns:
            List[RunOutputs]: The outputs of the graph.
        """
        # inputs is {"message": "Hello, world!"}
        # we need to go through self.inputs and update the self.raw_params
        # of the vertices that are inputs
        # if the value is a list, we need to run multiple times
        vertex_outputs = []
        if not isinstance(inputs, list):
            inputs = [inputs]
        elif not inputs:
            inputs = [{}]
        # Length of all should be the as inputs length
        # just add empty lists to complete the length
        if inputs_components is None:
            inputs_components = []
        for _ in range(len(inputs) - len(inputs_components)):
            inputs_components.append([])
        if types is None:
            types = []
        for _ in range(len(inputs) - len(types)):
            types.append("chat")  # default to chat
        for run_inputs, components, input_type in zip(inputs, inputs_components, types, strict=True):
            run_outputs = await self._run(
                inputs=run_inputs,
                input_components=components,
                input_type=input_type,
                outputs=outputs or [],
                stream=stream,
                session_id=session_id or "",
                fallback_to_env_vars=fallback_to_env_vars,
                event_manager=event_manager,
            )
            run_output_object = RunOutputs(inputs=run_inputs, outputs=run_outputs)
            logger.debug(f"Run outputs: {run_output_object}")
            vertex_outputs.append(run_output_object)
        return vertex_outputs

    def next_vertex_to_build(self):
        """Returns the next vertex to be built.

        Yields:
            str: The ID of the next vertex to be built.
        """
        yield from chain.from_iterable(self.vertices_layers)

    @property
    def metadata(self):
        """The metadata of the graph.

        Returns:
            dict: The metadata of the graph.
        """
        time_format = "%Y-%m-%d %H:%M:%S %Z"
        return {
            "start_time": self._start_time.strftime(time_format),
            "end_time": self._end_time.strftime(time_format),
            "time_elapsed": f"{(self._end_time - self._start_time).total_seconds()} seconds",
            "flow_id": self.flow_id,
            "flow_name": self.flow_name,
        }

    def build_graph_maps(self, edges: list[CycleEdge] | None = None, vertices: list[Vertex] | None = None) -> None:
        """Builds the adjacency maps for the graph."""
        if edges is None:
            edges = self.edges

        if vertices is None:
            vertices = self.vertices

        self.predecessor_map, self.successor_map = self.build_adjacency_maps(edges)

        self.in_degree_map = self.build_in_degree(edges)
        self.parent_child_map = self.build_parent_child_map(vertices)

    def reset_inactivated_vertices(self) -> None:
        """Resets the inactivated vertices in the graph."""
        for vertex_id in self.inactivated_vertices.copy():
            self.mark_vertex(vertex_id, "ACTIVE")
        self.inactivated_vertices = set()
        self.inactivated_vertices = set()

    def mark_all_vertices(self, state: str) -> None:
        """Marks all vertices in the graph."""
        for vertex in self.vertices:
            vertex.set_state(state)

    def mark_vertex(self, vertex_id: str, state: str) -> None:
        """Marks a vertex in the graph."""
        vertex = self.get_vertex(vertex_id)
        vertex.set_state(state)
        if state == VertexStates.INACTIVE:
            self.run_manager.remove_from_predecessors(vertex_id)

    def _mark_branch(
        self, vertex_id: str, state: str, visited: set | None = None, output_name: str | None = None
    ) -> None:
        """Marks a branch of the graph."""
        if visited is None:
            visited = set()
        else:
            self.mark_vertex(vertex_id, state)
        if vertex_id in visited:
            return
        visited.add(vertex_id)

        for child_id in self.parent_child_map[vertex_id]:
            # Only child_id that have an edge with the vertex_id through the output_name
            # should be marked
            if output_name:
                edge = self.get_edge(vertex_id, child_id)
                if edge and edge.source_handle.name != output_name:
                    continue
            self._mark_branch(child_id, state, visited)

    def mark_branch(self, vertex_id: str, state: str, output_name: str | None = None) -> None:
        self._mark_branch(vertex_id=vertex_id, state=state, output_name=output_name)
        new_predecessor_map, _ = self.build_adjacency_maps(self.edges)
        self.run_manager.update_run_state(
            run_predecessors=new_predecessor_map,
            vertices_to_run=self.vertices_to_run,
        )

    def get_edge(self, source_id: str, target_id: str) -> CycleEdge | None:
        """Returns the edge between two vertices."""
        for edge in self.edges:
            if edge.source_id == source_id and edge.target_id == target_id:
                return edge
        return None

    def build_parent_child_map(self, vertices: list[Vertex]):
        parent_child_map = defaultdict(list)
        for vertex in vertices:
            parent_child_map[vertex.id] = [child.id for child in self.get_successors(vertex)]
        return parent_child_map

    def increment_run_count(self) -> None:
        self._runs += 1

    def increment_update_count(self) -> None:
        self._updates += 1

    def __getstate__(self):
        # Get all attributes that are useful in runs.
        # We don't need to save the state_manager because it is
        # a singleton and it is not necessary to save it
        return {
            "vertices": self.vertices,
            "edges": self.edges,
            "flow_id": self.flow_id,
            "flow_name": self.flow_name,
            "description": self.description,
            "user_id": self.user_id,
            "raw_graph_data": self.raw_graph_data,
            "top_level_vertices": self.top_level_vertices,
            "inactivated_vertices": self.inactivated_vertices,
            "run_manager": self.run_manager.to_dict(),
            "_run_id": self._run_id,
            "in_degree_map": self.in_degree_map,
            "parent_child_map": self.parent_child_map,
            "predecessor_map": self.predecessor_map,
            "successor_map": self.successor_map,
            "activated_vertices": self.activated_vertices,
            "vertices_layers": self.vertices_layers,
            "vertices_to_run": self.vertices_to_run,
            "stop_vertex": self.stop_vertex,
            "_run_queue": self._run_queue,
            "_first_layer": self._first_layer,
            "_vertices": self._vertices,
            "_edges": self._edges,
            "_is_input_vertices": self._is_input_vertices,
            "_is_output_vertices": self._is_output_vertices,
            "has_session_id_vertices": self.has_session_id_vertices,
            "_sorted_vertices_layers": self._sorted_vertices_layers,
        }

    def __deepcopy__(self, memo):
        # Check if we've already copied this instance
        if id(self) in memo:
            return memo[id(self)]

        if self._start is not None and self._end is not None:
            # Deep copy start and end components
            start_copy = copy.deepcopy(self._start, memo)
            end_copy = copy.deepcopy(self._end, memo)
            new_graph = type(self)(
                start_copy,
                end_copy,
                copy.deepcopy(self.flow_id, memo),
                copy.deepcopy(self.flow_name, memo),
                copy.deepcopy(self.user_id, memo),
            )
        else:
            # Create a new graph without start and end, but copy flow_id, flow_name, and user_id
            new_graph = type(self)(
                None,
                None,
                copy.deepcopy(self.flow_id, memo),
                copy.deepcopy(self.flow_name, memo),
                copy.deepcopy(self.user_id, memo),
            )
            # Deep copy vertices and edges
            new_graph.add_nodes_and_edges(copy.deepcopy(self._vertices, memo), copy.deepcopy(self._edges, memo))

        # Store the newly created object in memo
        memo[id(self)] = new_graph

        return new_graph

    def __setstate__(self, state):
        run_manager = state["run_manager"]
        if isinstance(run_manager, RunnableVerticesManager):
            state["run_manager"] = run_manager
        else:
            state["run_manager"] = RunnableVerticesManager.from_dict(run_manager)
        self.__dict__.update(state)
        self.vertex_map = {vertex.id: vertex for vertex in self.vertices}
        self.state_manager = GraphStateManager()
        self.tracing_service = get_tracing_service()
        self.set_run_id(self._run_id)
        self.set_run_name()

    @classmethod
    def from_payload(
        cls,
        payload: dict,
        flow_id: str | None = None,
        flow_name: str | None = None,
        user_id: str | None = None,
    ) -> Graph:
        """Creates a graph from a payload.

        Args:
            payload: The payload to create the graph from.
            flow_id: The ID of the flow.
            flow_name: The flow name.
            user_id: The user ID.

        Returns:
            Graph: The created graph.
        """
        if "data" in payload:
            payload = payload["data"]
        try:
            vertices = payload["nodes"]
            edges = payload["edges"]
            graph = cls(flow_id=flow_id, flow_name=flow_name, user_id=user_id)
            graph.add_nodes_and_edges(vertices, edges)
        except KeyError as exc:
            logger.exception(exc)
            if "nodes" not in payload and "edges" not in payload:
                msg = f"Invalid payload. Expected keys 'nodes' and 'edges'. Found {list(payload.keys())}"
                raise ValueError(msg) from exc

            msg = f"Error while creating graph from payload: {exc}"
            raise ValueError(msg) from exc
        else:
            return graph

    def __eq__(self, /, other: object) -> bool:
        if not isinstance(other, Graph):
            return False
        return self.__repr__() == other.__repr__()

    # update this graph with another graph by comparing the __repr__ of each vertex
    # and if the __repr__ of a vertex is not the same as the other
    # then update the .data of the vertex to the self
    # both graphs have the same vertices and edges
    # but the data of the vertices might be different

    def update_edges_from_vertex(self, other_vertex: Vertex) -> None:
        """Updates the edges of a vertex in the Graph."""
        new_edges = []
        for edge in self.edges:
            if other_vertex.id in {edge.source_id, edge.target_id}:
                continue
            new_edges.append(edge)
        new_edges += other_vertex.edges
        self.edges = new_edges

    def vertex_data_is_identical(self, vertex: Vertex, other_vertex: Vertex) -> bool:
        data_is_equivalent = vertex == other_vertex
        if not data_is_equivalent:
            return False
        return self.vertex_edges_are_identical(vertex, other_vertex)

    @staticmethod
    def vertex_edges_are_identical(vertex: Vertex, other_vertex: Vertex) -> bool:
        same_length = len(vertex.edges) == len(other_vertex.edges)
        if not same_length:
            return False
        return all(edge in other_vertex.edges for edge in vertex.edges)

    def update(self, other: Graph) -> Graph:
        # Existing vertices in self graph
        existing_vertex_ids = {vertex.id for vertex in self.vertices}
        # Vertex IDs in the other graph
        other_vertex_ids = set(other.vertex_map.keys())

        # Find vertices that are in other but not in self (new vertices)
        new_vertex_ids = other_vertex_ids - existing_vertex_ids

        # Find vertices that are in self but not in other (removed vertices)
        removed_vertex_ids = existing_vertex_ids - other_vertex_ids

        # Remove vertices that are not in the other graph
        for vertex_id in removed_vertex_ids:
            with contextlib.suppress(ValueError):
                self.remove_vertex(vertex_id)

        # The order here matters because adding the vertex is required
        # if any of them have edges that point to any of the new vertices
        # By adding them first, them adding the edges we ensure that the
        # edges have valid vertices to point to

        # Add new vertices
        for vertex_id in new_vertex_ids:
            new_vertex = other.get_vertex(vertex_id)
            self._add_vertex(new_vertex)

        # Now update the edges
        for vertex_id in new_vertex_ids:
            new_vertex = other.get_vertex(vertex_id)
            self._update_edges(new_vertex)
            # Graph is set at the end because the edges come from the graph
            # and the other graph is where the new edges and vertices come from
            new_vertex.graph = self

        # Update existing vertices that have changed
        for vertex_id in existing_vertex_ids.intersection(other_vertex_ids):
            self_vertex = self.get_vertex(vertex_id)
            other_vertex = other.get_vertex(vertex_id)
            # If the vertices are not identical, update the vertex
            if not self.vertex_data_is_identical(self_vertex, other_vertex):
                self.update_vertex_from_another(self_vertex, other_vertex)

        self.build_graph_maps()
        self.define_vertices_lists()
        self.increment_update_count()
        return self

    def update_vertex_from_another(self, vertex: Vertex, other_vertex: Vertex) -> None:
        """Updates a vertex from another vertex.

        Args:
            vertex (Vertex): The vertex to be updated.
            other_vertex (Vertex): The vertex to update from.
        """
        vertex.full_data = other_vertex.full_data
        vertex.parse_data()
        # Now we update the edges of the vertex
        self.update_edges_from_vertex(other_vertex)
        vertex.params = {}
        vertex.build_params()
        vertex.graph = self
        # If the vertex is frozen, we don't want
        # to reset the results nor the built attribute
        if not vertex.frozen:
            vertex.built = False
            vertex.result = None
            vertex.artifacts = {}
            vertex.set_top_level(self.top_level_vertices)
        self.reset_all_edges_of_vertex(vertex)

    def reset_all_edges_of_vertex(self, vertex: Vertex) -> None:
        """Resets all the edges of a vertex."""
        for edge in vertex.edges:
            for vid in [edge.source_id, edge.target_id]:
                if vid in self.vertex_map:
                    vertex_ = self.vertex_map[vid]
                    if not vertex_.frozen:
                        vertex_.build_params()

    def _add_vertex(self, vertex: Vertex) -> None:
        """Adds a vertex to the graph."""
        self.vertices.append(vertex)
        self.vertex_map[vertex.id] = vertex

    def add_vertex(self, vertex: Vertex) -> None:
        """Adds a new vertex to the graph."""
        self._add_vertex(vertex)
        self._update_edges(vertex)

    def _update_edges(self, vertex: Vertex) -> None:
        """Updates the edges of a vertex."""
        # Vertex has edges, so we need to update the edges
        for edge in vertex.edges:
            if edge not in self.edges and edge.source_id in self.vertex_map and edge.target_id in self.vertex_map:
                self.edges.append(edge)

    def _build_graph(self) -> None:
        """Builds the graph from the vertices and edges."""
        self.vertices = self._build_vertices()
        self.vertex_map = {vertex.id: vertex for vertex in self.vertices}
        self.edges = self._build_edges()

        # This is a hack to make sure that the LLM vertex is sent to
        # the toolkit vertex
        self._build_vertex_params()
        self._instantiate_components_in_vertices()
        self._set_cache_to_vertices_in_cycle()
        for vertex in self.vertices:
            if vertex.id in self.cycle_vertices:
                self.run_manager.add_to_cycle_vertices(vertex.id)

        self.assert_streaming_sequence()

    def _get_edges_as_list_of_tuples(self) -> list[tuple[str, str]]:
        """Returns the edges of the graph as a list of tuples."""
        return [(e["data"]["sourceHandle"]["id"], e["data"]["targetHandle"]["id"]) for e in self._edges]

    def _set_cache_to_vertices_in_cycle(self) -> None:
        """Sets the cache to the vertices in cycle."""
        edges = self._get_edges_as_list_of_tuples()
        cycle_vertices = set(find_cycle_vertices(edges))
        for vertex in self.vertices:
            if vertex.id in cycle_vertices:
                vertex.apply_on_outputs(lambda output_object: setattr(output_object, "cache", False))

    def _instantiate_components_in_vertices(self) -> None:
        """Instantiates the components in the vertices."""
        for vertex in self.vertices:
            vertex.instantiate_component(self.user_id)

    def remove_vertex(self, vertex_id: str) -> None:
        """Removes a vertex from the graph."""
        vertex = self.get_vertex(vertex_id)
        if vertex is None:
            return
        self.vertices.remove(vertex)
        self.vertex_map.pop(vertex_id)
        self.edges = [edge for edge in self.edges if vertex_id not in {edge.source_id, edge.target_id}]

    def _build_vertex_params(self) -> None:
        """Identifies and handles the LLM vertex within the graph."""
        for vertex in self.vertices:
            vertex.build_params()

    def _validate_vertex(self, vertex: Vertex) -> bool:
        """Validates a vertex."""
        # All vertices that do not have edges are invalid
        return len(self.get_vertex_edges(vertex.id)) > 0

    def get_vertex(self, vertex_id: str) -> Vertex:
        """Returns a vertex by id."""
        try:
            return self.vertex_map[vertex_id]
        except KeyError as e:
            msg = f"Vertex {vertex_id} not found"
            raise ValueError(msg) from e

    def get_root_of_group_node(self, vertex_id: str) -> Vertex:
        """Returns the root of a group node."""
        if vertex_id in self.top_level_vertices:
            # Get all vertices with vertex_id as .parent_node_id
            # then get the one at the top
            vertices = [vertex for vertex in self.vertices if vertex.parent_node_id == vertex_id]
            # Now go through successors of the vertices
            # and get the one that none of its successors is in vertices
            for vertex in vertices:
                successors = self.get_all_successors(vertex, recursive=False)
                if not any(successor in vertices for successor in successors):
                    return vertex
        msg = f"Vertex {vertex_id} is not a top level vertex or no root vertex found"
        raise ValueError(msg)

    def get_next_in_queue(self):
        if not self._run_queue:
            return None
        return self._run_queue.popleft()

    def extend_run_queue(self, vertices: list[str]) -> None:
        self._run_queue.extend(vertices)

    async def astep(
        self,
        inputs: InputValueRequest | None = None,
        files: list[str] | None = None,
        user_id: str | None = None,
        event_manager: EventManager | None = None,
    ):
        if not self._prepared:
            msg = "Graph not prepared. Call prepare() first."
            raise ValueError(msg)
        if not self._run_queue:
            self._end_all_traces_async()
            return Finish()
        vertex_id = self.get_next_in_queue()
        chat_service = get_chat_service()
        vertex_build_result = await self.build_vertex(
            vertex_id=vertex_id,
            user_id=user_id,
            inputs_dict=inputs.model_dump() if inputs else {},
            files=files,
            get_cache=chat_service.get_cache,
            set_cache=chat_service.set_cache,
            event_manager=event_manager,
        )

        next_runnable_vertices = await self.get_next_runnable_vertices(
            self._lock, vertex=vertex_build_result.vertex, cache=False
        )
        if self.stop_vertex and self.stop_vertex in next_runnable_vertices:
            next_runnable_vertices = [self.stop_vertex]
        self.extend_run_queue(next_runnable_vertices)
        self.reset_inactivated_vertices()
        self.reset_activated_vertices()

        await chat_service.set_cache(str(self.flow_id or self._run_id), self)
        self._record_snapshot(vertex_id)
        return vertex_build_result

    def get_snapshot(self):
        return copy.deepcopy(
            {
                "run_manager": self.run_manager.to_dict(),
                "run_queue": self._run_queue,
                "vertices_layers": self.vertices_layers,
                "first_layer": self.first_layer,
                "inactive_vertices": self.inactive_vertices,
                "activated_vertices": self.activated_vertices,
            }
        )

    def _record_snapshot(self, vertex_id: str | None = None) -> None:
        self._snapshots.append(self.get_snapshot())
        if vertex_id:
            self._call_order.append(vertex_id)

    def step(
        self,
        inputs: InputValueRequest | None = None,
        files: list[str] | None = None,
        user_id: str | None = None,
    ):
        """Runs the next vertex in the graph.

        Note:
            This function is a synchronous wrapper around `astep`.
            It creates an event loop if one does not exist.

        Args:
            inputs: The inputs for the vertex. Defaults to None.
            files: The files for the vertex. Defaults to None.
            user_id: The user ID. Defaults to None.
        """
        return run_until_complete(self.astep(inputs, files, user_id))

    async def build_vertex(
        self,
        vertex_id: str,
        *,
        get_cache: GetCache | None = None,
        set_cache: SetCache | None = None,
        inputs_dict: dict[str, str] | None = None,
        files: list[str] | None = None,
        user_id: str | None = None,
        fallback_to_env_vars: bool = False,
        event_manager: EventManager | None = None,
    ) -> VertexBuildResult:
        """Builds a vertex in the graph.

        Args:
            vertex_id (str): The ID of the vertex to build.
            get_cache (GetCache): A coroutine to get the cache.
            set_cache (SetCache): A coroutine to set the cache.
            inputs_dict (Optional[Dict[str, str]]): Optional dictionary of inputs for the vertex. Defaults to None.
            files: (Optional[List[str]]): Optional list of files. Defaults to None.
            user_id (Optional[str]): Optional user ID. Defaults to None.
            fallback_to_env_vars (bool): Whether to fallback to environment variables. Defaults to False.
            event_manager (Optional[EventManager]): Optional event manager. Defaults to None.

        Returns:
            Tuple: A tuple containing the next runnable vertices, top level vertices, result dictionary,
            parameters, validity flag, artifacts, and the built vertex.

        Raises:
            ValueError: If no result is found for the vertex.
        """
        vertex = self.get_vertex(vertex_id)
        self.run_manager.add_to_vertices_being_run(vertex_id)
        try:
            params = ""
            should_build = False
            if not vertex.frozen:
                should_build = True
            else:
                # Check the cache for the vertex
                if get_cache is not None:
                    cached_result = await get_cache(key=vertex.id)
                else:
                    cached_result = CacheMiss()
                if isinstance(cached_result, CacheMiss):
                    should_build = True
                else:
                    try:
                        cached_vertex_dict = cached_result["result"]
                        # Now set update the vertex with the cached vertex
                        vertex.built = cached_vertex_dict["built"]
                        vertex.artifacts = cached_vertex_dict["artifacts"]
                        vertex.built_object = cached_vertex_dict["built_object"]
                        vertex.built_result = cached_vertex_dict["built_result"]
                        vertex.full_data = cached_vertex_dict["full_data"]
                        vertex.results = cached_vertex_dict["results"]
                        try:
                            vertex.finalize_build()

                            if vertex.result is not None:
                                vertex.result.used_frozen_result = True
                        except Exception:  # noqa: BLE001
                            logger.opt(exception=True).debug("Error finalizing build")
                            should_build = True
                    except KeyError:
                        should_build = True

            if should_build:
                await vertex.build(
                    user_id=user_id,
                    inputs=inputs_dict,
                    fallback_to_env_vars=fallback_to_env_vars,
                    files=files,
                    event_manager=event_manager,
                )
                if set_cache is not None:
                    vertex_dict = {
                        "built": vertex.built,
                        "results": vertex.results,
                        "artifacts": vertex.artifacts,
                        "built_object": vertex.built_object,
                        "built_result": vertex.built_result,
                        "full_data": vertex.full_data,
                    }

                    await set_cache(key=vertex.id, data=vertex_dict)

        except Exception as exc:
            if not isinstance(exc, ComponentBuildError):
                logger.exception("Error building Component")
            raise

        if vertex.result is not None:
            params = f"{vertex.built_object_repr()}{params}"
            valid = True
            result_dict = vertex.result
            artifacts = vertex.artifacts
        else:
            msg = f"Error building Component: no result found for vertex {vertex_id}"
            raise ValueError(msg)

        return VertexBuildResult(
            result_dict=result_dict, params=params, valid=valid, artifacts=artifacts, vertex=vertex
        )

    def get_vertex_edges(
        self,
        vertex_id: str,
        *,
        is_target: bool | None = None,
        is_source: bool | None = None,
    ) -> list[CycleEdge]:
        """Returns a list of edges for a given vertex."""
        # The idea here is to return the edges that have the vertex_id as source or target
        # or both
        return [
            edge
            for edge in self.edges
            if (edge.source_id == vertex_id and is_source is not False)
            or (edge.target_id == vertex_id and is_target is not False)
        ]

    def get_vertices_with_target(self, vertex_id: str) -> list[Vertex]:
        """Returns the vertices connected to a vertex."""
        vertices: list[Vertex] = []
        for edge in self.edges:
            if edge.target_id == vertex_id:
                vertex = self.get_vertex(edge.source_id)
                if vertex is None:
                    continue
                vertices.append(vertex)
        return vertices

    async def process(
        self,
        *,
        fallback_to_env_vars: bool,
        start_component_id: str | None = None,
        event_manager: EventManager | None = None,
    ) -> Graph:
        """Processes the graph with vertices in each layer run in parallel."""
        first_layer = self.sort_vertices(start_component_id=start_component_id)
        vertex_task_run_count: dict[str, int] = {}
        to_process = deque(first_layer)
        layer_index = 0
        chat_service = get_chat_service()
        self.set_run_id()
        self.set_run_name()
        await self.initialize_run()
        lock = asyncio.Lock()
        while to_process:
            current_batch = list(to_process)  # Copy current deque items to a list
            to_process.clear()  # Clear the deque for new items
            tasks = []
            for vertex_id in current_batch:
                vertex = self.get_vertex(vertex_id)
                task = asyncio.create_task(
                    self.build_vertex(
                        vertex_id=vertex_id,
                        user_id=self.user_id,
                        inputs_dict={},
                        fallback_to_env_vars=fallback_to_env_vars,
                        get_cache=chat_service.get_cache,
                        set_cache=chat_service.set_cache,
                        event_manager=event_manager,
                    ),
                    name=f"{vertex.display_name} Run {vertex_task_run_count.get(vertex_id, 0)}",
                )
                tasks.append(task)
                vertex_task_run_count[vertex_id] = vertex_task_run_count.get(vertex_id, 0) + 1

            logger.debug(f"Running layer {layer_index} with {len(tasks)} tasks, {current_batch}")
            try:
                next_runnable_vertices = await self._execute_tasks(tasks, lock=lock)
            except Exception:
                logger.exception(f"Error executing tasks in layer {layer_index}")
                raise
            if not next_runnable_vertices:
                break
            to_process.extend(next_runnable_vertices)
            layer_index += 1

        logger.debug("Graph processing complete")
        return self

    def find_next_runnable_vertices(self, vertex_successors_ids: set[str]) -> list[str]:
        next_runnable_vertices = set()
        for v_id in sorted(vertex_successors_ids):
            if not self.is_vertex_runnable(v_id):
                next_runnable_vertices.update(self.find_runnable_predecessors_for_successor(v_id))
            else:
                next_runnable_vertices.add(v_id)

        return sorted(next_runnable_vertices)

    async def get_next_runnable_vertices(self, lock: asyncio.Lock, vertex: Vertex, *, cache: bool = True) -> list[str]:
        v_id = vertex.id
        v_successors_ids = vertex.successors_ids
        async with lock:
            self.run_manager.remove_vertex_from_runnables(v_id)
            next_runnable_vertices = self.find_next_runnable_vertices(v_successors_ids)

            for next_v_id in set(next_runnable_vertices):  # Use set to avoid duplicates
                if next_v_id == v_id:
                    next_runnable_vertices.remove(v_id)
                else:
                    self.run_manager.add_to_vertices_being_run(next_v_id)
            if cache and self.flow_id is not None:
                set_cache_coro = partial(get_chat_service().set_cache, key=self.flow_id)
                await set_cache_coro(data=self, lock=lock)
        return next_runnable_vertices

    async def _execute_tasks(self, tasks: list[asyncio.Task], lock: asyncio.Lock) -> list[str]:
        """Executes tasks in parallel, handling exceptions for each task."""
        results = []
        completed_tasks = await asyncio.gather(*tasks, return_exceptions=True)
        vertices: list[Vertex] = []

        for i, result in enumerate(completed_tasks):
            task_name = tasks[i].get_name()
            if isinstance(result, Exception):
                logger.error(f"Task {task_name} failed with exception: {result}")
                # Cancel all remaining tasks
                for t in tasks[i + 1 :]:
                    t.cancel()
                raise result
            if isinstance(result, VertexBuildResult):
                vertices.append(result.vertex)
            else:
                msg = f"Invalid result from task {task_name}: {result}"
                raise TypeError(msg)

        for v in vertices:
            # set all executed vertices as non-runnable to not run them again.
            # they could be calculated as predecessor or successors of parallel vertices
            # This could usually happen with input vertices like ChatInput
            self.run_manager.remove_vertex_from_runnables(v.id)

            logger.debug(f"Vertex {v.id}, result: {v.built_result}, object: {v.built_object}")

        for v in vertices:
            next_runnable_vertices = await self.get_next_runnable_vertices(lock, vertex=v, cache=False)
            results.extend(next_runnable_vertices)
        return list(set(results))

    def topological_sort(self) -> list[Vertex]:
        """Performs a topological sort of the vertices in the graph.

        Returns:
            List[Vertex]: A list of vertices in topological order.

        Raises:
            ValueError: If the graph contains a cycle.
        """
        # States: 0 = unvisited, 1 = visiting, 2 = visited
        state = dict.fromkeys(self.vertices, 0)
        sorted_vertices = []

        def dfs(vertex) -> None:
            if state[vertex] == 1:
                # We have a cycle
                msg = "Graph contains a cycle, cannot perform topological sort"
                raise ValueError(msg)
            if state[vertex] == 0:
                state[vertex] = 1
                for edge in vertex.edges:
                    if edge.source_id == vertex.id:
                        dfs(self.get_vertex(edge.target_id))
                state[vertex] = 2
                sorted_vertices.append(vertex)

        # Visit each vertex
        for vertex in self.vertices:
            if state[vertex] == 0:
                dfs(vertex)

        return list(reversed(sorted_vertices))

    def generator_build(self) -> Generator[Vertex, None, None]:
        """Builds each vertex in the graph and yields it."""
        sorted_vertices = self.topological_sort()
        logger.debug("There are %s vertices in the graph", len(sorted_vertices))
        yield from sorted_vertices

    def get_predecessors(self, vertex):
        """Returns the predecessors of a vertex."""
        return [self.get_vertex(source_id) for source_id in self.predecessor_map.get(vertex.id, [])]

    def get_all_successors(self, vertex: Vertex, *, recursive=True, flat=True, visited=None):
        if visited is None:
            visited = set()

        # Prevent revisiting vertices to avoid infinite loops in cyclic graphs
        if vertex in visited:
            return []

        visited.add(vertex)

        successors = vertex.successors
        if not successors:
            return []

        successors_result = []

        for successor in successors:
            if recursive:
                next_successors = self.get_all_successors(successor, recursive=recursive, flat=flat, visited=visited)
                if flat:
                    successors_result.extend(next_successors)
                else:
                    successors_result.append(next_successors)
            if flat:
                successors_result.append(successor)
            else:
                successors_result.append([successor])

        if not flat and successors_result:
            return [successors, *successors_result]

        return successors_result

    def get_successors(self, vertex: Vertex) -> list[Vertex]:
        """Returns the successors of a vertex."""
        return [self.get_vertex(target_id) for target_id in self.successor_map.get(vertex.id, set())]

    def get_vertex_neighbors(self, vertex: Vertex) -> dict[Vertex, int]:
        """Returns the neighbors of a vertex."""
        neighbors: dict[Vertex, int] = {}
        for edge in self.edges:
            if edge.source_id == vertex.id:
                neighbor = self.get_vertex(edge.target_id)
                if neighbor is None:
                    continue
                if neighbor not in neighbors:
                    neighbors[neighbor] = 0
                neighbors[neighbor] += 1
            elif edge.target_id == vertex.id:
                neighbor = self.get_vertex(edge.source_id)
                if neighbor is None:
                    continue
                if neighbor not in neighbors:
                    neighbors[neighbor] = 0
                neighbors[neighbor] += 1
        return neighbors

    @property
    def cycles(self):
        if self._cycles is None:
            if self._start is None:
                self._cycles = []
            else:
                entry_vertex = self._start._id
                edges = [(e["data"]["sourceHandle"]["id"], e["data"]["targetHandle"]["id"]) for e in self._edges]
                self._cycles = find_all_cycle_edges(entry_vertex, edges)
        return self._cycles

    @property
    def cycle_vertices(self):
        if self._cycle_vertices is None:
            edges = self._get_edges_as_list_of_tuples()
            self._cycle_vertices = set(find_cycle_vertices(edges))
        return self._cycle_vertices

    def _build_edges(self) -> list[CycleEdge]:
        """Builds the edges of the graph."""
        # Edge takes two vertices as arguments, so we need to build the vertices first
        # and then build the edges
        # if we can't find a vertex, we raise an error
        edges: set[CycleEdge | Edge] = set()
        for edge in self._edges:
            new_edge = self.build_edge(edge)
            edges.add(new_edge)
        if self.vertices and not edges:
            logger.warning("Graph has vertices but no edges")
        return list(cast("Iterable[CycleEdge]", edges))

    def build_edge(self, edge: EdgeData) -> CycleEdge | Edge:
        source = self.get_vertex(edge["source"])
        target = self.get_vertex(edge["target"])

        if source is None:
            msg = f"Source vertex {edge['source']} not found"
            raise ValueError(msg)
        if target is None:
            msg = f"Target vertex {edge['target']} not found"
            raise ValueError(msg)
        if any(v in self.cycle_vertices for v in [source.id, target.id]):
            new_edge: CycleEdge | Edge = CycleEdge(source, target, edge)
        else:
            new_edge = Edge(source, target, edge)
        return new_edge

    @staticmethod
    def _get_vertex_class(node_type: str, node_base_type: str, node_id: str) -> type[Vertex]:
        """Returns the node class based on the node type."""
        # First we check for the node_base_type
        node_name = node_id.split("-")[0]
        if node_name in InterfaceComponentTypes:
            return InterfaceVertex
        if node_name in {"SharedState", "Notify", "Listen"}:
            return StateVertex
        if node_base_type in lazy_load_vertex_dict.vertex_type_map:
            return lazy_load_vertex_dict.vertex_type_map[node_base_type]
        if node_name in lazy_load_vertex_dict.vertex_type_map:
            return lazy_load_vertex_dict.vertex_type_map[node_name]

        if node_type in lazy_load_vertex_dict.vertex_type_map:
            return lazy_load_vertex_dict.vertex_type_map[node_type]
        return Vertex

    def _build_vertices(self) -> list[Vertex]:
        """Builds the vertices of the graph."""
        vertices: list[Vertex] = []
        for frontend_data in self._vertices:
            if frontend_data.get("type") == NodeTypeEnum.NoteNode:
                continue
            try:
                vertex_instance = self.get_vertex(frontend_data["id"])
            except ValueError:
                vertex_instance = self._create_vertex(frontend_data)
            vertices.append(vertex_instance)

        return vertices

    def _create_vertex(self, frontend_data: NodeData):
        vertex_data = frontend_data["data"]
        vertex_type: str = vertex_data["type"]
        vertex_base_type: str = vertex_data["node"]["template"]["_type"]
        if "id" not in vertex_data:
            msg = f"Vertex data for {vertex_data['display_name']} does not contain an id"
            raise ValueError(msg)

        vertex_class = self._get_vertex_class(vertex_type, vertex_base_type, vertex_data["id"])

        vertex_instance = vertex_class(frontend_data, graph=self)
        vertex_instance.set_top_level(self.top_level_vertices)
        return vertex_instance

    def assert_streaming_sequence(self) -> None:
        for i in self.edges:
            source = self.get_vertex(i.source_id)
            if "stream" in source.params and source.params["stream"] is True:
                target = self.get_vertex(i.target_id)
                if target.vertex_type != "ChatOutput":
                    msg = (
                        "Error: A 'streaming' vertex cannot be followed by a non-'chat output' vertex."
                        "Disable streaming to run the flow."
                    )
                    raise Exception(msg)  # noqa: TRY002

    def prepare(self, stop_component_id: str | None = None, start_component_id: str | None = None):
        self.initialize()
        if stop_component_id and start_component_id:
            msg = "You can only provide one of stop_component_id or start_component_id"
            raise ValueError(msg)
        self.validate_stream()

        if stop_component_id or start_component_id:
            try:
                first_layer = self.sort_vertices(stop_component_id, start_component_id)
            except Exception:  # noqa: BLE001
                logger.exception("Error sorting vertices")
                first_layer = self.sort_vertices()
        else:
            first_layer = self.sort_vertices()

        for vertex_id in first_layer:
            self.run_manager.add_to_vertices_being_run(vertex_id)
            if vertex_id in self.cycle_vertices:
                self.run_manager.add_to_cycle_vertices(vertex_id)
        self._first_layer = sorted(first_layer)
        self._run_queue = deque(self._first_layer)
        self._prepared = True
        self._record_snapshot()
        return self

    @staticmethod
    def get_children_by_vertex_type(vertex: Vertex, vertex_type: str) -> list[Vertex]:
        """Returns the children of a vertex based on the vertex type."""
        children = []
        vertex_types = [vertex.data["type"]]
        if "node" in vertex.data:
            vertex_types += vertex.data["node"]["base_classes"]
        if vertex_type in vertex_types:
            children.append(vertex)
        return children

    def __repr__(self) -> str:
        vertex_ids = [vertex.id for vertex in self.vertices]
        edges_repr = "\n".join([f"  {edge.source_id} --> {edge.target_id}" for edge in self.edges])

        return (
            f"Graph Representation:\n"
            f"----------------------\n"
            f"Vertices ({len(vertex_ids)}):\n"
            f"  {', '.join(map(str, vertex_ids))}\n\n"
            f"Edges ({len(self.edges)}):\n"
            f"{edges_repr}"
        )

    def get_vertex_predecessors_ids(self, vertex_id: str) -> list[str]:
        """Get the predecessor IDs of a vertex."""
        return [v.id for v in self.get_predecessors(self.get_vertex(vertex_id))]

    def get_vertex_successors_ids(self, vertex_id: str) -> list[str]:
        """Get the successor IDs of a vertex."""
        return [v.id for v in self.get_vertex(vertex_id).successors]

    def get_vertex_input_status(self, vertex_id: str) -> bool:
        """Check if a vertex is an input vertex."""
        return self.get_vertex(vertex_id).is_input

    def get_parent_map(self) -> dict[str, str | None]:
        """Get the parent node map for all vertices."""
        return {vertex.id: vertex.parent_node_id for vertex in self.vertices}

    def get_vertex_ids(self) -> list[str]:
        """Get all vertex IDs in the graph."""
        return [vertex.id for vertex in self.vertices]

    def sort_vertices(
        self,
        stop_component_id: str | None = None,
        start_component_id: str | None = None,
    ) -> list[str]:
        """Sorts the vertices in the graph."""
        self.mark_all_vertices("ACTIVE")

        first_layer, remaining_layers = get_sorted_vertices(
            vertices_ids=self.get_vertex_ids(),
            cycle_vertices=self.cycle_vertices,
            stop_component_id=stop_component_id,
            start_component_id=start_component_id,
            graph_dict=self.__to_dict(),
            in_degree_map=self.in_degree_map,
            successor_map=self.successor_map,
            predecessor_map=self.predecessor_map,
            is_input_vertex=self.get_vertex_input_status,
            get_vertex_predecessors=self.get_vertex_predecessors_ids,
            get_vertex_successors=self.get_vertex_successors_ids,
            is_cyclic=self.is_cyclic,
        )

        self.increment_run_count()
        self._sorted_vertices_layers = [first_layer, *remaining_layers]
        self.vertices_layers = remaining_layers
        self.vertices_to_run = set(chain.from_iterable([first_layer, *remaining_layers]))
        self.build_run_map()
        self._first_layer = first_layer
        return first_layer

    @staticmethod
    def sort_interface_components_first(vertices_layers: list[list[str]]) -> list[list[str]]:
        """Sorts the vertices in the graph so that vertices containing ChatInput or ChatOutput come first."""

        def contains_interface_component(vertex):
            return any(component.value in vertex for component in InterfaceComponentTypes)

        # Sort each inner list so that vertices containing ChatInput or ChatOutput come first
        return [
            sorted(
                inner_list,
                key=lambda vertex: not contains_interface_component(vertex),
            )
            for inner_list in vertices_layers
        ]

    def sort_by_avg_build_time(self, vertices_layers: list[list[str]]) -> list[list[str]]:
        """Sorts the vertices in the graph so that vertices with the lowest average build time come first."""

        def sort_layer_by_avg_build_time(vertices_ids: list[str]) -> list[str]:
            """Sorts the vertices in the graph so that vertices with the lowest average build time come first."""
            if len(vertices_ids) == 1:
                return vertices_ids
            vertices_ids.sort(key=lambda vertex_id: self.get_vertex(vertex_id).avg_build_time)

            return vertices_ids

        return [sort_layer_by_avg_build_time(layer) for layer in vertices_layers]

    def is_vertex_runnable(self, vertex_id: str) -> bool:
        """Returns whether a vertex is runnable."""
        is_active = self.get_vertex(vertex_id).is_active()
        is_loop = self.get_vertex(vertex_id).is_loop
        return self.run_manager.is_vertex_runnable(vertex_id, is_active=is_active, is_loop=is_loop)

    def build_run_map(self) -> None:
        """Builds the run map for the graph.

        This method is responsible for building the run map for the graph,
        which maps each node in the graph to its corresponding run function.
        """
        self.run_manager.build_run_map(predecessor_map=self.predecessor_map, vertices_to_run=self.vertices_to_run)

    def find_runnable_predecessors_for_successors(self, vertex_id: str) -> list[str]:
        """For each successor of the current vertex, find runnable predecessors if any.

        This checks the direct predecessors of each successor to identify any that are
        immediately runnable, expanding the search to ensure progress can be made.
        """
        runnable_vertices = []
        for successor_id in self.run_manager.run_map.get(vertex_id, []):
            runnable_vertices.extend(self.find_runnable_predecessors_for_successor(successor_id))

        return sorted(runnable_vertices)

    def find_runnable_predecessors_for_successor(self, vertex_id: str) -> list[str]:
        runnable_vertices = []
        visited = set()

        def find_runnable_predecessors(predecessor_id: str) -> None:
            if predecessor_id in visited:
                return
            visited.add(predecessor_id)
<<<<<<< HEAD
            predecessor_vertex = self.get_vertex(predecessor_id)
            is_active = predecessor_vertex.is_active()
            is_loop = predecessor_vertex.is_loop
=======
            is_active = self.get_vertex(predecessor_id).is_active()
            is_loop = self.get_vertex(predecessor_id).is_loop
>>>>>>> f5a2c1cb
            if self.run_manager.is_vertex_runnable(predecessor_id, is_active=is_active, is_loop=is_loop):
                runnable_vertices.append(predecessor_id)
            else:
                for pred_pred_id in self.run_manager.run_predecessors.get(predecessor_id, []):
                    find_runnable_predecessors(pred_pred_id)

        for predecessor_id in self.run_manager.run_predecessors.get(vertex_id, []):
            find_runnable_predecessors(predecessor_id)
        return runnable_vertices

    def remove_from_predecessors(self, vertex_id: str) -> None:
        self.run_manager.remove_from_predecessors(vertex_id)

    def remove_vertex_from_runnables(self, vertex_id: str) -> None:
        self.run_manager.remove_vertex_from_runnables(vertex_id)

    def get_top_level_vertices(self, vertices_ids):
        """Retrieves the top-level vertices from the given graph based on the provided vertex IDs.

        Args:
            vertices_ids (list): A list of vertex IDs.

        Returns:
            list: A list of top-level vertex IDs.

        """
        top_level_vertices = []
        for vertex_id in vertices_ids:
            vertex = self.get_vertex(vertex_id)
            if vertex.parent_is_top_level:
                top_level_vertices.append(vertex.parent_node_id)
            else:
                top_level_vertices.append(vertex_id)
        return top_level_vertices

    def build_in_degree(self, edges: list[CycleEdge]) -> dict[str, int]:
        in_degree: dict[str, int] = defaultdict(int)
        for edge in edges:
            in_degree[edge.target_id] += 1
        for vertex in self.vertices:
            if vertex.id not in in_degree:
                in_degree[vertex.id] = 0
        return in_degree

    @staticmethod
    def build_adjacency_maps(edges: list[CycleEdge]) -> tuple[dict[str, set[str]], dict[str, set[str]]]:
        """Returns the adjacency maps for the graph."""
        predecessor_map: dict[str, set[str]] = defaultdict(set)
        successor_map: dict[str, set[str]] = defaultdict(set)
        for edge in edges:
            predecessor_map[edge.target_id].add(edge.source_id)
            successor_map[edge.source_id].add(edge.target_id)
        return predecessor_map, successor_map

    def __to_dict(self) -> dict[str, dict[str, list[str]]]:
        """Converts the graph to a dictionary."""
        result: dict = {}
        for vertex in self.vertices:
            vertex_id = vertex.id
            sucessors = [i.id for i in self.get_all_successors(vertex)]
            predecessors = [i.id for i in self.get_predecessors(vertex)]
            result |= {vertex_id: {"successors": sucessors, "predecessors": predecessors}}
        return result<|MERGE_RESOLUTION|>--- conflicted
+++ resolved
@@ -1983,14 +1983,9 @@
             if predecessor_id in visited:
                 return
             visited.add(predecessor_id)
-<<<<<<< HEAD
             predecessor_vertex = self.get_vertex(predecessor_id)
             is_active = predecessor_vertex.is_active()
             is_loop = predecessor_vertex.is_loop
-=======
-            is_active = self.get_vertex(predecessor_id).is_active()
-            is_loop = self.get_vertex(predecessor_id).is_loop
->>>>>>> f5a2c1cb
             if self.run_manager.is_vertex_runnable(predecessor_id, is_active=is_active, is_loop=is_loop):
                 runnable_vertices.append(predecessor_id)
             else:
