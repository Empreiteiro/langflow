<<<<<<< HEAD
from enum import Enum
from typing import Any, Generator, Union
=======
from typing import Any, Union, Generator
from enum import Enum
>>>>>>> d8907827

from langchain_core.documents import Document
from langflow.schema.schema import Record
from pydantic import BaseModel

from langflow.interface.utils import extract_input_variables_from_prompt
from langflow.schema.schema import Record


class UnbuiltObject:
    pass


class UnbuiltResult:
    pass


class ArtifactType(str, Enum):
    TEXT = "text"
    RECORD = "record"
    OBJECT = "object"
<<<<<<< HEAD
    ARRAY = "array"
=======
>>>>>>> d8907827
    STREAM = "stream"
    UNKNOWN = "unknown"


def validate_prompt(prompt: str):
    """Validate prompt."""
    if extract_input_variables_from_prompt(prompt):
        return prompt

    return fix_prompt(prompt)


def fix_prompt(prompt: str):
    """Fix prompt."""
    return prompt + " {input}"


def flatten_list(list_of_lists: list[Union[list, Any]]) -> list:
    """Flatten list of lists."""
    new_list = []
    for item in list_of_lists:
        if isinstance(item, list):
            new_list.extend(item)
        else:
            new_list.append(item)
    return new_list


def serialize_field(value):
    """Unified serialization function for handling both BaseModel and Document types,
    including handling lists of these types."""
    if isinstance(value, (list, tuple)):
        return [serialize_field(v) for v in value]
    elif isinstance(value, Document):
        return value.to_json()
    elif isinstance(value, BaseModel):
        return value.model_dump()
    elif isinstance(value, str):
        return {"result": value}
    return value


def get_artifact_type(custom_component, build_result) -> str:
    result = ArtifactType.UNKNOWN
    value = custom_component.repr_value
    match value:
        case Record():
            result = ArtifactType.RECORD

        case str():
            result = ArtifactType.TEXT

        case dict():
            result = ArtifactType.OBJECT

<<<<<<< HEAD
        case list():
            result = ArtifactType.ARRAY

=======
>>>>>>> d8907827
    if result == ArtifactType.UNKNOWN:
        if isinstance(build_result, Generator):
            result = ArtifactType.STREAM

<<<<<<< HEAD
    return result.value


def post_process_raw(raw, artifact_type: str):
    if artifact_type == ArtifactType.STREAM.value:
        raw = ""

    return raw
=======
    return result.value
>>>>>>> d8907827
<|MERGE_RESOLUTION|>--- conflicted
+++ resolved
@@ -1,10 +1,5 @@
-<<<<<<< HEAD
 from enum import Enum
 from typing import Any, Generator, Union
-=======
-from typing import Any, Union, Generator
-from enum import Enum
->>>>>>> d8907827
 
 from langchain_core.documents import Document
 from langflow.schema.schema import Record
@@ -26,10 +21,7 @@
     TEXT = "text"
     RECORD = "record"
     OBJECT = "object"
-<<<<<<< HEAD
     ARRAY = "array"
-=======
->>>>>>> d8907827
     STREAM = "stream"
     UNKNOWN = "unknown"
 
@@ -85,17 +77,13 @@
         case dict():
             result = ArtifactType.OBJECT
 
-<<<<<<< HEAD
         case list():
             result = ArtifactType.ARRAY
 
-=======
->>>>>>> d8907827
     if result == ArtifactType.UNKNOWN:
         if isinstance(build_result, Generator):
             result = ArtifactType.STREAM
 
-<<<<<<< HEAD
     return result.value
 
 
@@ -103,7 +91,4 @@
     if artifact_type == ArtifactType.STREAM.value:
         raw = ""
 
-    return raw
-=======
-    return result.value
->>>>>>> d8907827
+    return raw