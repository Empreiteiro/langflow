{
  "data": {
    "edges": [
      {
        "animated": false,
        "className": "",
        "data": {
          "sourceHandle": {
            "dataType": "Agent",
            "id": "Agent-8PETJ",
            "name": "response",
            "output_types": [
              "Message"
            ]
          },
          "targetHandle": {
            "fieldName": "input_value",
            "id": "ChatOutput-1fycm",
            "inputTypes": [
<<<<<<< HEAD
=======
              "Data",
              "DataFrame",
>>>>>>> 7b3dc0b4
              "Message"
            ],
            "type": "str"
          }
        },
        "id": "reactflow__edge-Agent-8PETJ{œdataTypeœ:œAgentœ,œidœ:œAgent-8PETJœ,œnameœ:œresponseœ,œoutput_typesœ:[œMessageœ]}-ChatOutput-1fycm{œfieldNameœ:œinput_valueœ,œidœ:œChatOutput-1fycmœ,œinputTypesœ:[œMessageœ],œtypeœ:œstrœ}",
        "source": "Agent-8PETJ",
        "sourceHandle": "{œdataTypeœ: œAgentœ, œidœ: œAgent-8PETJœ, œnameœ: œresponseœ, œoutput_typesœ: [œMessageœ]}",
        "target": "ChatOutput-1fycm",
        "targetHandle": "{œfieldNameœ: œinput_valueœ, œidœ: œChatOutput-1fycmœ, œinputTypesœ: [œDataœ, œDataFrameœ, œMessageœ], œtypeœ: œstrœ}"
      },
      {
        "animated": false,
        "className": "",
        "data": {
          "sourceHandle": {
            "dataType": "Agent",
            "id": "Agent-Mb2Ep",
            "name": "response",
            "output_types": [
              "Message"
            ]
          },
          "targetHandle": {
            "fieldName": "input_value",
            "id": "Agent-8PETJ",
            "inputTypes": [
              "Message"
            ],
            "type": "str"
          }
        },
        "id": "reactflow__edge-Agent-Mb2Ep{œdataTypeœ:œAgentœ,œidœ:œAgent-Mb2Epœ,œnameœ:œresponseœ,œoutput_typesœ:[œMessageœ]}-Agent-8PETJ{œfieldNameœ:œinput_valueœ,œidœ:œAgent-8PETJœ,œinputTypesœ:[œMessageœ],œtypeœ:œstrœ}",
        "source": "Agent-Mb2Ep",
        "sourceHandle": "{œdataTypeœ: œAgentœ, œidœ: œAgent-Mb2Epœ, œnameœ: œresponseœ, œoutput_typesœ: [œMessageœ]}",
        "target": "Agent-8PETJ",
        "targetHandle": "{œfieldNameœ: œinput_valueœ, œidœ: œAgent-8PETJœ, œinputTypesœ: [œMessageœ], œtypeœ: œstrœ}"
      },
      {
        "animated": false,
        "className": "",
        "data": {
          "sourceHandle": {
            "dataType": "Agent",
            "id": "Agent-VEG7r",
            "name": "response",
            "output_types": [
              "Message"
            ]
          },
          "targetHandle": {
            "fieldName": "input_value",
            "id": "Agent-Mb2Ep",
            "inputTypes": [
              "Message"
            ],
            "type": "str"
          }
        },
        "id": "reactflow__edge-Agent-VEG7r{œdataTypeœ:œAgentœ,œidœ:œAgent-VEG7rœ,œnameœ:œresponseœ,œoutput_typesœ:[œMessageœ]}-Agent-Mb2Ep{œfieldNameœ:œinput_valueœ,œidœ:œAgent-Mb2Epœ,œinputTypesœ:[œMessageœ],œtypeœ:œstrœ}",
        "source": "Agent-VEG7r",
        "sourceHandle": "{œdataTypeœ: œAgentœ, œidœ: œAgent-VEG7rœ, œnameœ: œresponseœ, œoutput_typesœ: [œMessageœ]}",
        "target": "Agent-Mb2Ep",
        "targetHandle": "{œfieldNameœ: œinput_valueœ, œidœ: œAgent-Mb2Epœ, œinputTypesœ: [œMessageœ], œtypeœ: œstrœ}"
      },
      {
        "animated": false,
        "className": "",
        "data": {
          "sourceHandle": {
            "dataType": "ChatInput",
            "id": "ChatInput-Nbu0b",
            "name": "message",
            "output_types": [
              "Message"
            ]
          },
          "targetHandle": {
            "fieldName": "input_value",
            "id": "Agent-VEG7r",
            "inputTypes": [
              "Message"
            ],
            "type": "str"
          }
        },
        "id": "reactflow__edge-ChatInput-Nbu0b{œdataTypeœ:œChatInputœ,œidœ:œChatInput-Nbu0bœ,œnameœ:œmessageœ,œoutput_typesœ:[œMessageœ]}-Agent-VEG7r{œfieldNameœ:œinput_valueœ,œidœ:œAgent-VEG7rœ,œinputTypesœ:[œMessageœ],œtypeœ:œstrœ}",
        "source": "ChatInput-Nbu0b",
        "sourceHandle": "{œdataTypeœ: œChatInputœ, œidœ: œChatInput-Nbu0bœ, œnameœ: œmessageœ, œoutput_typesœ: [œMessageœ]}",
        "target": "Agent-VEG7r",
        "targetHandle": "{œfieldNameœ: œinput_valueœ, œidœ: œAgent-VEG7rœ, œinputTypesœ: [œMessageœ], œtypeœ: œstrœ}"
      },
      {
        "animated": false,
        "className": "",
        "data": {
          "sourceHandle": {
            "dataType": "URL",
            "id": "URL-hJKTA",
            "name": "component_as_tool",
            "output_types": [
              "Tool"
            ]
          },
          "targetHandle": {
            "fieldName": "tools",
            "id": "Agent-Mb2Ep",
            "inputTypes": [
              "Tool"
            ],
            "type": "other"
          }
        },
        "id": "reactflow__edge-URL-hJKTA{œdataTypeœ:œURLœ,œidœ:œURL-hJKTAœ,œnameœ:œcomponent_as_toolœ,œoutput_typesœ:[œToolœ]}-Agent-Mb2Ep{œfieldNameœ:œtoolsœ,œidœ:œAgent-Mb2Epœ,œinputTypesœ:[œToolœ],œtypeœ:œotherœ}",
        "source": "URL-hJKTA",
        "sourceHandle": "{œdataTypeœ: œURLœ, œidœ: œURL-hJKTAœ, œnameœ: œcomponent_as_toolœ, œoutput_typesœ: [œToolœ]}",
        "target": "Agent-Mb2Ep",
        "targetHandle": "{œfieldNameœ: œtoolsœ, œidœ: œAgent-Mb2Epœ, œinputTypesœ: [œToolœ], œtypeœ: œotherœ}"
      },
      {
        "animated": false,
        "className": "",
        "data": {
          "sourceHandle": {
            "dataType": "CalculatorComponent",
            "id": "CalculatorComponent-T0153",
            "name": "component_as_tool",
            "output_types": [
              "Tool"
            ]
          },
          "targetHandle": {
            "fieldName": "tools",
            "id": "Agent-8PETJ",
            "inputTypes": [
              "Tool"
            ],
            "type": "other"
          }
        },
        "id": "reactflow__edge-CalculatorComponent-T0153{œdataTypeœ:œCalculatorComponentœ,œidœ:œCalculatorComponent-T0153œ,œnameœ:œcomponent_as_toolœ,œoutput_typesœ:[œToolœ]}-Agent-8PETJ{œfieldNameœ:œtoolsœ,œidœ:œAgent-8PETJœ,œinputTypesœ:[œToolœ],œtypeœ:œotherœ}",
        "source": "CalculatorComponent-T0153",
        "sourceHandle": "{œdataTypeœ: œCalculatorComponentœ, œidœ: œCalculatorComponent-T0153œ, œnameœ: œcomponent_as_toolœ, œoutput_typesœ: [œToolœ]}",
        "target": "Agent-8PETJ",
        "targetHandle": "{œfieldNameœ: œtoolsœ, œidœ: œAgent-8PETJœ, œinputTypesœ: [œToolœ], œtypeœ: œotherœ}"
      },
      {
        "animated": false,
        "className": "",
        "data": {
          "sourceHandle": {
            "dataType": "SearchComponent",
            "id": "SearchComponent-a9OCR",
            "name": "component_as_tool",
            "output_types": [
              "Tool"
            ]
          },
          "targetHandle": {
            "fieldName": "tools",
            "id": "Agent-VEG7r",
            "inputTypes": [
              "Tool"
            ],
            "type": "other"
          }
        },
        "id": "reactflow__edge-SearchComponent-a9OCR{œdataTypeœ:œSearchComponentœ,œidœ:œSearchComponent-a9OCRœ,œnameœ:œcomponent_as_toolœ,œoutput_typesœ:[œToolœ]}-Agent-VEG7r{œfieldNameœ:œtoolsœ,œidœ:œAgent-VEG7rœ,œinputTypesœ:[œToolœ],œtypeœ:œotherœ}",
        "source": "SearchComponent-a9OCR",
        "sourceHandle": "{œdataTypeœ: œSearchComponentœ, œidœ: œSearchComponent-a9OCRœ, œnameœ: œcomponent_as_toolœ, œoutput_typesœ: [œToolœ]}",
        "target": "Agent-VEG7r",
        "targetHandle": "{œfieldNameœ: œtoolsœ, œidœ: œAgent-VEG7rœ, œinputTypesœ: [œToolœ], œtypeœ: œotherœ}"
      }
    ],
    "nodes": [
      {
        "data": {
          "id": "ChatInput-Nbu0b",
          "node": {
            "base_classes": [
              "Message"
            ],
            "beta": false,
            "conditional_paths": [],
            "custom_fields": {},
            "description": "Get chat inputs from the Playground.",
            "display_name": "Chat Input",
            "documentation": "",
            "edited": false,
            "field_order": [
              "input_value",
              "should_store_message",
              "sender",
              "sender_name",
              "session_id",
              "files"
            ],
            "frozen": false,
            "icon": "MessagesSquare",
            "legacy": false,
            "lf_version": "1.1.1",
            "metadata": {},
            "output_types": [],
            "outputs": [
              {
                "allows_loop": false,
                "cache": true,
                "display_name": "Message",
                "method": "message_response",
                "name": "message",
                "selected": "Message",
                "tool_mode": true,
                "types": [
                  "Message"
                ],
<<<<<<< HEAD
                "value": "__UNDEFINED__"
              },
              {
                "allows_loop": false,
                "cache": true,
                "display_name": "Toolset",
                "method": "to_toolkit",
                "name": "component_as_tool",
                "selected": "Tool",
                "tool_mode": true,
                "types": [
                  "Tool"
                ],
=======
>>>>>>> 7b3dc0b4
                "value": "__UNDEFINED__"
              }
            ],
            "pinned": false,
            "template": {
              "_type": "Component",
              "background_color": {
                "_input_type": "MessageTextInput",
                "advanced": true,
                "display_name": "Background Color",
                "dynamic": false,
                "info": "The background color of the icon.",
                "input_types": [
                  "Message"
                ],
                "list": false,
                "load_from_db": false,
                "name": "background_color",
                "placeholder": "",
                "required": false,
                "show": true,
                "title_case": false,
                "trace_as_input": true,
                "trace_as_metadata": true,
                "type": "str",
                "value": ""
              },
              "chat_icon": {
                "_input_type": "MessageTextInput",
                "advanced": true,
                "display_name": "Icon",
                "dynamic": false,
                "info": "The icon of the message.",
                "input_types": [
                  "Message"
                ],
                "list": false,
                "load_from_db": false,
                "name": "chat_icon",
                "placeholder": "",
                "required": false,
                "show": true,
                "title_case": false,
                "trace_as_input": true,
                "trace_as_metadata": true,
                "type": "str",
                "value": ""
              },
              "code": {
                "advanced": true,
                "dynamic": true,
                "fileTypes": [],
                "file_path": "",
                "info": "",
                "list": false,
                "load_from_db": false,
                "multiline": true,
                "name": "code",
                "password": false,
                "placeholder": "",
                "required": true,
                "show": true,
                "title_case": false,
                "type": "code",
                "value": "from langflow.base.data.utils import IMG_FILE_TYPES, TEXT_FILE_TYPES\nfrom langflow.base.io.chat import ChatComponent\nfrom langflow.inputs import BoolInput\nfrom langflow.io import (\n    DropdownInput,\n    FileInput,\n    MessageTextInput,\n    MultilineInput,\n    Output,\n)\nfrom langflow.schema.message import Message\nfrom langflow.utils.constants import (\n    MESSAGE_SENDER_AI,\n    MESSAGE_SENDER_NAME_USER,\n    MESSAGE_SENDER_USER,\n)\n\n\nclass ChatInput(ChatComponent):\n    display_name = \"Chat Input\"\n    description = \"Get chat inputs from the Playground.\"\n    icon = \"MessagesSquare\"\n    name = \"ChatInput\"\n    minimized = True\n\n    inputs = [\n        MultilineInput(\n            name=\"input_value\",\n            display_name=\"Text\",\n            value=\"\",\n            info=\"Message to be passed as input.\",\n            input_types=[],\n        ),\n        BoolInput(\n            name=\"should_store_message\",\n            display_name=\"Store Messages\",\n            info=\"Store the message in the history.\",\n            value=True,\n            advanced=True,\n        ),\n        DropdownInput(\n            name=\"sender\",\n            display_name=\"Sender Type\",\n            options=[MESSAGE_SENDER_AI, MESSAGE_SENDER_USER],\n            value=MESSAGE_SENDER_USER,\n            info=\"Type of sender.\",\n            advanced=True,\n        ),\n        MessageTextInput(\n            name=\"sender_name\",\n            display_name=\"Sender Name\",\n            info=\"Name of the sender.\",\n            value=MESSAGE_SENDER_NAME_USER,\n            advanced=True,\n        ),\n        MessageTextInput(\n            name=\"session_id\",\n            display_name=\"Session ID\",\n            info=\"The session ID of the chat. If empty, the current session ID parameter will be used.\",\n            advanced=True,\n        ),\n        FileInput(\n            name=\"files\",\n            display_name=\"Files\",\n            file_types=TEXT_FILE_TYPES + IMG_FILE_TYPES,\n            info=\"Files to be sent with the message.\",\n            advanced=True,\n            is_list=True,\n        ),\n        MessageTextInput(\n            name=\"background_color\",\n            display_name=\"Background Color\",\n            info=\"The background color of the icon.\",\n            advanced=True,\n        ),\n        MessageTextInput(\n            name=\"chat_icon\",\n            display_name=\"Icon\",\n            info=\"The icon of the message.\",\n            advanced=True,\n        ),\n        MessageTextInput(\n            name=\"text_color\",\n            display_name=\"Text Color\",\n            info=\"The text color of the name\",\n            advanced=True,\n        ),\n    ]\n    outputs = [\n        Output(display_name=\"Message\", name=\"message\", method=\"message_response\"),\n    ]\n\n    async def message_response(self) -> Message:\n        background_color = self.background_color\n        text_color = self.text_color\n        icon = self.chat_icon\n\n        message = await Message.create(\n            text=self.input_value,\n            sender=self.sender,\n            sender_name=self.sender_name,\n            session_id=self.session_id,\n            files=self.files,\n            properties={\n                \"background_color\": background_color,\n                \"text_color\": text_color,\n                \"icon\": icon,\n            },\n        )\n        if self.session_id and isinstance(message, Message) and self.should_store_message:\n            stored_message = await self.send_message(\n                message,\n            )\n            self.message.value = stored_message\n            message = stored_message\n\n        self.status = message\n        return message\n"
              },
              "files": {
                "_input_type": "FileInput",
                "advanced": true,
                "display_name": "Files",
                "dynamic": false,
                "fileTypes": [
                  "txt",
                  "md",
                  "mdx",
                  "csv",
                  "json",
                  "yaml",
                  "yml",
                  "xml",
                  "html",
                  "htm",
                  "pdf",
                  "docx",
                  "py",
                  "sh",
                  "sql",
                  "js",
                  "ts",
                  "tsx",
                  "jpg",
                  "jpeg",
                  "png",
                  "bmp",
                  "image"
                ],
                "file_path": "",
                "info": "Files to be sent with the message.",
                "list": true,
                "name": "files",
                "placeholder": "",
                "required": false,
                "show": true,
                "title_case": false,
                "trace_as_metadata": true,
                "type": "file",
                "value": ""
              },
              "input_value": {
                "_input_type": "MultilineInput",
                "advanced": false,
                "display_name": "Text",
                "dynamic": false,
                "info": "Message to be passed as input.",
                "input_types": [],
                "list": false,
                "load_from_db": false,
                "multiline": true,
                "name": "input_value",
                "placeholder": "",
                "required": false,
                "show": true,
                "title_case": false,
                "trace_as_input": true,
                "trace_as_metadata": true,
                "type": "str",
                "value": "Create a travel itinerary for a trip from São Paulo to Uberlândia, MG on August 23, 2024. The traveler enjoys drinking beer, eating pão de queijo, and drinking special coffee."
              },
              "sender": {
                "_input_type": "DropdownInput",
                "advanced": true,
                "combobox": false,
                "display_name": "Sender Type",
                "dynamic": false,
                "info": "Type of sender.",
                "name": "sender",
                "options": [
                  "Machine",
                  "User"
                ],
                "placeholder": "",
                "required": false,
                "show": true,
                "title_case": false,
                "trace_as_metadata": true,
                "type": "str",
                "value": "User"
              },
              "sender_name": {
                "_input_type": "MessageTextInput",
                "advanced": true,
                "display_name": "Sender Name",
                "dynamic": false,
                "info": "Name of the sender.",
                "input_types": [
                  "Message"
                ],
                "list": false,
                "load_from_db": false,
                "name": "sender_name",
                "placeholder": "",
                "required": false,
                "show": true,
                "title_case": false,
                "trace_as_input": true,
                "trace_as_metadata": true,
                "type": "str",
                "value": "User"
              },
              "session_id": {
                "_input_type": "MessageTextInput",
                "advanced": true,
                "display_name": "Session ID",
                "dynamic": false,
                "info": "The session ID of the chat. If empty, the current session ID parameter will be used.",
                "input_types": [
                  "Message"
                ],
                "list": false,
                "load_from_db": false,
                "name": "session_id",
                "placeholder": "",
                "required": false,
                "show": true,
                "title_case": false,
                "trace_as_input": true,
                "trace_as_metadata": true,
                "type": "str",
                "value": ""
              },
              "should_store_message": {
                "_input_type": "BoolInput",
                "advanced": true,
                "display_name": "Store Messages",
                "dynamic": false,
                "info": "Store the message in the history.",
                "list": false,
                "name": "should_store_message",
                "placeholder": "",
                "required": false,
                "show": true,
                "title_case": false,
                "trace_as_metadata": true,
                "type": "bool",
                "value": true
              },
              "text_color": {
                "_input_type": "MessageTextInput",
                "advanced": true,
                "display_name": "Text Color",
                "dynamic": false,
                "info": "The text color of the name",
                "input_types": [
                  "Message"
                ],
                "list": false,
                "load_from_db": false,
                "name": "text_color",
                "placeholder": "",
                "required": false,
                "show": true,
                "title_case": false,
                "trace_as_input": true,
                "trace_as_metadata": true,
                "type": "str",
                "value": ""
              }
            }
          },
          "type": "ChatInput"
        },
        "dragging": false,
        "height": 262,
        "id": "ChatInput-Nbu0b",
        "measured": {
          "height": 262,
          "width": 320
        },
        "position": {
          "x": 1756.77096149088,
          "y": 292.73476765276695
        },
        "positionAbsolute": {
          "x": 1756.77096149088,
          "y": 292.73476765276695
        },
        "selected": false,
        "type": "genericNode",
        "width": 360
      },
      {
        "data": {
          "description": "Display a chat message in the Playground.",
          "display_name": "Chat Output",
          "id": "ChatOutput-1fycm",
          "node": {
            "base_classes": [
              "Message"
            ],
            "beta": false,
            "conditional_paths": [],
            "custom_fields": {},
            "description": "Display a chat message in the Playground.",
            "display_name": "Chat Output",
            "documentation": "",
            "edited": false,
            "field_order": [
              "input_value",
              "should_store_message",
              "sender",
              "sender_name",
              "session_id",
              "data_template",
              "background_color",
              "chat_icon",
              "text_color"
            ],
            "frozen": false,
            "icon": "MessagesSquare",
            "legacy": false,
            "lf_version": "1.1.1",
            "metadata": {},
            "output_types": [],
            "outputs": [
              {
                "allows_loop": false,
                "cache": true,
                "display_name": "Message",
                "method": "message_response",
                "name": "message",
                "selected": "Message",
                "tool_mode": true,
                "types": [
                  "Message"
                ],
<<<<<<< HEAD
                "value": "__UNDEFINED__"
              },
              {
                "allows_loop": false,
                "cache": true,
                "display_name": "Toolset",
                "method": "to_toolkit",
                "name": "component_as_tool",
                "selected": "Tool",
                "tool_mode": true,
                "types": [
                  "Tool"
                ],
=======
>>>>>>> 7b3dc0b4
                "value": "__UNDEFINED__"
              }
            ],
            "pinned": false,
            "template": {
              "_type": "Component",
              "background_color": {
                "_input_type": "MessageTextInput",
                "advanced": true,
                "display_name": "Background Color",
                "dynamic": false,
                "info": "The background color of the icon.",
                "input_types": [
                  "Message"
                ],
                "list": false,
                "load_from_db": false,
                "name": "background_color",
                "placeholder": "",
                "required": false,
                "show": true,
                "title_case": false,
                "tool_mode": false,
                "trace_as_input": true,
                "trace_as_metadata": true,
                "type": "str",
                "value": ""
              },
              "chat_icon": {
                "_input_type": "MessageTextInput",
                "advanced": true,
                "display_name": "Icon",
                "dynamic": false,
                "info": "The icon of the message.",
                "input_types": [
                  "Message"
                ],
                "list": false,
                "load_from_db": false,
                "name": "chat_icon",
                "placeholder": "",
                "required": false,
                "show": true,
                "title_case": false,
                "tool_mode": false,
                "trace_as_input": true,
                "trace_as_metadata": true,
                "type": "str",
                "value": ""
              },
              "clean_data": {
                "_input_type": "BoolInput",
                "advanced": true,
                "display_name": "Basic Clean Data",
                "dynamic": false,
                "info": "Whether to clean the data",
                "list": false,
                "list_add_label": "Add More",
                "name": "clean_data",
                "placeholder": "",
                "required": false,
                "show": true,
                "title_case": false,
                "tool_mode": false,
                "trace_as_metadata": true,
                "type": "bool",
                "value": true
              },
              "code": {
                "advanced": true,
                "dynamic": true,
                "fileTypes": [],
                "file_path": "",
                "info": "",
                "list": false,
                "load_from_db": false,
                "multiline": true,
                "name": "code",
                "password": false,
                "placeholder": "",
                "required": true,
                "show": true,
                "title_case": false,
                "type": "code",
                "value": "from collections.abc import Generator\nfrom typing import Any\n\nfrom langflow.base.io.chat import ChatComponent\nfrom langflow.inputs import BoolInput\nfrom langflow.inputs.inputs import HandleInput\nfrom langflow.io import DropdownInput, MessageTextInput, Output\nfrom langflow.schema.data import Data\nfrom langflow.schema.dataframe import DataFrame\nfrom langflow.schema.message import Message\nfrom langflow.schema.properties import Source\nfrom langflow.utils.constants import (\n    MESSAGE_SENDER_AI,\n    MESSAGE_SENDER_NAME_AI,\n    MESSAGE_SENDER_USER,\n)\n\n\nclass ChatOutput(ChatComponent):\n    display_name = \"Chat Output\"\n    description = \"Display a chat message in the Playground.\"\n    icon = \"MessagesSquare\"\n    name = \"ChatOutput\"\n    minimized = True\n\n    inputs = [\n        HandleInput(\n            name=\"input_value\",\n            display_name=\"Text\",\n            info=\"Message to be passed as output.\",\n            input_types=[\"Data\", \"DataFrame\", \"Message\"],\n            required=True,\n        ),\n        BoolInput(\n            name=\"should_store_message\",\n            display_name=\"Store Messages\",\n            info=\"Store the message in the history.\",\n            value=True,\n            advanced=True,\n        ),\n        DropdownInput(\n            name=\"sender\",\n            display_name=\"Sender Type\",\n            options=[MESSAGE_SENDER_AI, MESSAGE_SENDER_USER],\n            value=MESSAGE_SENDER_AI,\n            advanced=True,\n            info=\"Type of sender.\",\n        ),\n        MessageTextInput(\n            name=\"sender_name\",\n            display_name=\"Sender Name\",\n            info=\"Name of the sender.\",\n            value=MESSAGE_SENDER_NAME_AI,\n            advanced=True,\n        ),\n        MessageTextInput(\n            name=\"session_id\",\n            display_name=\"Session ID\",\n            info=\"The session ID of the chat. If empty, the current session ID parameter will be used.\",\n            advanced=True,\n        ),\n        MessageTextInput(\n            name=\"data_template\",\n            display_name=\"Data Template\",\n            value=\"{text}\",\n            advanced=True,\n            info=\"Template to convert Data to Text. If left empty, it will be dynamically set to the Data's text key.\",\n        ),\n        MessageTextInput(\n            name=\"background_color\",\n            display_name=\"Background Color\",\n            info=\"The background color of the icon.\",\n            advanced=True,\n        ),\n        MessageTextInput(\n            name=\"chat_icon\",\n            display_name=\"Icon\",\n            info=\"The icon of the message.\",\n            advanced=True,\n        ),\n        MessageTextInput(\n            name=\"text_color\",\n            display_name=\"Text Color\",\n            info=\"The text color of the name\",\n            advanced=True,\n        ),\n        BoolInput(\n            name=\"clean_data\",\n            display_name=\"Basic Clean Data\",\n            value=True,\n            info=\"Whether to clean the data\",\n            advanced=True,\n        ),\n    ]\n    outputs = [\n        Output(\n            display_name=\"Message\",\n            name=\"message\",\n            method=\"message_response\",\n        ),\n    ]\n\n    def _build_source(self, id_: str | None, display_name: str | None, source: str | None) -> Source:\n        source_dict = {}\n        if id_:\n            source_dict[\"id\"] = id_\n        if display_name:\n            source_dict[\"display_name\"] = display_name\n        if source:\n            # Handle case where source is a ChatOpenAI object\n            if hasattr(source, \"model_name\"):\n                source_dict[\"source\"] = source.model_name\n            elif hasattr(source, \"model\"):\n                source_dict[\"source\"] = str(source.model)\n            else:\n                source_dict[\"source\"] = str(source)\n        return Source(**source_dict)\n\n    async def message_response(self) -> Message:\n        # First convert the input to string if needed\n        text = self.convert_to_string()\n        # Get source properties\n        source, icon, display_name, source_id = self.get_properties_from_source_component()\n        background_color = self.background_color\n        text_color = self.text_color\n        if self.chat_icon:\n            icon = self.chat_icon\n\n        # Create or use existing Message object\n        if isinstance(self.input_value, Message):\n            message = self.input_value\n            # Update message properties\n            message.text = text\n        else:\n            message = Message(text=text)\n\n        # Set message properties\n        message.sender = self.sender\n        message.sender_name = self.sender_name\n        message.session_id = self.session_id\n        message.flow_id = self.graph.flow_id if hasattr(self, \"graph\") else None\n        message.properties.source = self._build_source(source_id, display_name, source)\n        message.properties.icon = icon\n        message.properties.background_color = background_color\n        message.properties.text_color = text_color\n\n        # Store message if needed\n        if self.session_id and self.should_store_message:\n            stored_message = await self.send_message(message)\n            self.message.value = stored_message\n            message = stored_message\n\n        self.status = message\n        return message\n\n    def _validate_input(self) -> None:\n        \"\"\"Validate the input data and raise ValueError if invalid.\"\"\"\n        if self.input_value is None:\n            msg = \"Input data cannot be None\"\n            raise ValueError(msg)\n        if isinstance(self.input_value, list) and not all(\n            isinstance(item, Message | Data | DataFrame | str) for item in self.input_value\n        ):\n            invalid_types = [\n                type(item).__name__\n                for item in self.input_value\n                if not isinstance(item, Message | Data | DataFrame | str)\n            ]\n            msg = f\"Expected Data or DataFrame or Message or str, got {invalid_types}\"\n            raise TypeError(msg)\n        if not isinstance(\n            self.input_value,\n            Message | Data | DataFrame | str | list | Generator | type(None),\n        ):\n            type_name = type(self.input_value).__name__\n            msg = f\"Expected Data or DataFrame or Message or str, Generator or None, got {type_name}\"\n            raise TypeError(msg)\n\n    def _safe_convert(self, data: Any) -> str:\n        \"\"\"Safely convert input data to string.\"\"\"\n        try:\n            if isinstance(data, str):\n                return data\n            if isinstance(data, Message):\n                return data.get_text()\n            if isinstance(data, Data):\n                if data.get_text() is None:\n                    msg = \"Empty Data object\"\n                    raise ValueError(msg)\n                return data.get_text()\n            if isinstance(data, DataFrame):\n                if self.clean_data:\n                    # Remove empty rows\n                    data = data.dropna(how=\"all\")\n                    # Remove empty lines in each cell\n                    data = data.replace(r\"^\\s*$\", \"\", regex=True)\n                    # Replace multiple newlines with a single newline\n                    data = data.replace(r\"\\n+\", \"\\n\", regex=True)\n                return (\n                    data.replace(r\"\\|\", r\"\\\\|\", regex=True)\n                    .applymap(lambda x: (str(x).replace(\"\\n\", \"<br/>\") if isinstance(x, str) else x))\n                    .to_markdown(index=False)\n                )\n            return str(data)\n        except (ValueError, TypeError, AttributeError) as e:\n            msg = f\"Error converting data: {e!s}\"\n            raise ValueError(msg) from e\n\n    def convert_to_string(self) -> str | Generator[Any, None, None]:\n        \"\"\"Convert input data to string with proper error handling.\"\"\"\n        self._validate_input()\n        if isinstance(self.input_value, list):\n            return \"\\n\".join([self._safe_convert(item) for item in self.input_value])\n        if isinstance(self.input_value, Generator):\n            return self.input_value\n        return self._safe_convert(self.input_value)\n"
              },
              "data_template": {
                "_input_type": "MessageTextInput",
                "advanced": true,
                "display_name": "Data Template",
                "dynamic": false,
                "info": "Template to convert Data to Text. If left empty, it will be dynamically set to the Data's text key.",
                "input_types": [
                  "Message"
                ],
                "list": false,
                "load_from_db": false,
                "name": "data_template",
                "placeholder": "",
                "required": false,
                "show": true,
                "title_case": false,
                "tool_mode": false,
                "trace_as_input": true,
                "trace_as_metadata": true,
                "type": "str",
                "value": "{text}"
              },
              "input_value": {
                "_input_type": "MessageInput",
                "advanced": false,
                "display_name": "Text",
                "dynamic": false,
                "info": "Message to be passed as output.",
                "input_types": [
<<<<<<< HEAD
=======
                  "Data",
                  "DataFrame",
>>>>>>> 7b3dc0b4
                  "Message"
                ],
                "list": false,
                "load_from_db": false,
                "name": "input_value",
                "placeholder": "",
                "required": true,
                "show": true,
                "title_case": false,
                "trace_as_input": true,
                "trace_as_metadata": true,
                "type": "str",
                "value": ""
              },
              "sender": {
                "_input_type": "DropdownInput",
                "advanced": true,
                "combobox": false,
                "display_name": "Sender Type",
                "dynamic": false,
                "info": "Type of sender.",
                "name": "sender",
                "options": [
                  "Machine",
                  "User"
                ],
                "placeholder": "",
                "required": false,
                "show": true,
                "title_case": false,
                "tool_mode": false,
                "trace_as_metadata": true,
                "type": "str",
                "value": "Machine"
              },
              "sender_name": {
                "_input_type": "MessageTextInput",
                "advanced": true,
                "display_name": "Sender Name",
                "dynamic": false,
                "info": "Name of the sender.",
                "input_types": [
                  "Message"
                ],
                "list": false,
                "load_from_db": false,
                "name": "sender_name",
                "placeholder": "",
                "required": false,
                "show": true,
                "title_case": false,
                "tool_mode": false,
                "trace_as_input": true,
                "trace_as_metadata": true,
                "type": "str",
                "value": "AI"
              },
              "session_id": {
                "_input_type": "MessageTextInput",
                "advanced": true,
                "display_name": "Session ID",
                "dynamic": false,
                "info": "The session ID of the chat. If empty, the current session ID parameter will be used.",
                "input_types": [
                  "Message"
                ],
                "list": false,
                "load_from_db": false,
                "name": "session_id",
                "placeholder": "",
                "required": false,
                "show": true,
                "title_case": false,
                "tool_mode": false,
                "trace_as_input": true,
                "trace_as_metadata": true,
                "type": "str",
                "value": ""
              },
              "should_store_message": {
                "_input_type": "BoolInput",
                "advanced": true,
                "display_name": "Store Messages",
                "dynamic": false,
                "info": "Store the message in the history.",
                "list": false,
                "name": "should_store_message",
                "placeholder": "",
                "required": false,
                "show": true,
                "title_case": false,
                "trace_as_metadata": true,
                "type": "bool",
                "value": true
              },
              "text_color": {
                "_input_type": "MessageTextInput",
                "advanced": true,
                "display_name": "Text Color",
                "dynamic": false,
                "info": "The text color of the name",
                "input_types": [
                  "Message"
                ],
                "list": false,
                "load_from_db": false,
                "name": "text_color",
                "placeholder": "",
                "required": false,
                "show": true,
                "title_case": false,
                "tool_mode": false,
                "trace_as_input": true,
                "trace_as_metadata": true,
                "type": "str",
                "value": ""
              }
            },
            "tool_mode": false
          },
          "type": "ChatOutput"
        },
        "dragging": false,
        "height": 262,
        "id": "ChatOutput-1fycm",
        "measured": {
          "height": 262,
          "width": 320
        },
        "position": {
          "x": 4349.229697347143,
          "y": 620.5490494265098
        },
        "positionAbsolute": {
          "x": 4349.229697347143,
          "y": 620.5490494265098
        },
        "selected": false,
        "type": "genericNode",
        "width": 360
      },
      {
        "data": {
          "description": "Define the agent's instructions, then enter a task to complete using tools.",
          "display_name": "City Selection Agent",
          "id": "Agent-VEG7r",
          "node": {
            "base_classes": [
              "Message"
            ],
            "beta": false,
            "conditional_paths": [],
            "custom_fields": {},
            "description": "Define the agent's instructions, then enter a task to complete using tools.",
            "display_name": "City Selection Agent",
            "documentation": "",
            "edited": false,
            "field_order": [
              "agent_llm",
              "max_tokens",
              "model_kwargs",
              "json_mode",
              "output_schema",
              "model_name",
              "openai_api_base",
              "api_key",
              "temperature",
              "seed",
              "output_parser",
              "system_prompt",
              "tools",
              "input_value",
              "handle_parsing_errors",
              "verbose",
              "max_iterations",
              "agent_description",
              "memory",
              "sender",
              "sender_name",
              "n_messages",
              "session_id",
              "order",
              "template",
              "add_current_date_tool"
            ],
            "frozen": false,
            "icon": "bot",
            "legacy": false,
            "lf_version": "1.1.1",
            "metadata": {},
            "output_types": [],
            "outputs": [
              {
                "allows_loop": false,
                "cache": true,
                "display_name": "Response",
                "method": "message_response",
                "name": "response",
                "selected": "Message",
                "tool_mode": true,
                "types": [
                  "Message"
                ],
<<<<<<< HEAD
                "value": "__UNDEFINED__"
              },
              {
                "allows_loop": false,
                "cache": true,
                "display_name": "Toolset",
                "method": "to_toolkit",
                "name": "component_as_tool",
                "selected": "Tool",
                "tool_mode": true,
                "types": [
                  "Tool"
                ],
=======
>>>>>>> 7b3dc0b4
                "value": "__UNDEFINED__"
              }
            ],
            "pinned": false,
            "template": {
              "_type": "Component",
              "add_current_date_tool": {
                "_input_type": "BoolInput",
                "advanced": true,
                "display_name": "Current Date",
                "dynamic": false,
                "info": "If true, will add a tool to the agent that returns the current date.",
                "list": false,
                "name": "add_current_date_tool",
                "placeholder": "",
                "required": false,
                "show": true,
                "title_case": false,
                "trace_as_metadata": true,
                "type": "bool",
                "value": true
              },
              "agent_description": {
                "_input_type": "MultilineInput",
                "advanced": true,
                "display_name": "Agent Description [Deprecated]",
                "dynamic": false,
                "info": "The description of the agent. This is only used when in Tool Mode. Defaults to 'A helpful assistant with access to the following tools:' and tools are added dynamically. This feature is deprecated and will be removed in future versions.",
                "input_types": [
                  "Message"
                ],
                "list": false,
                "load_from_db": false,
                "multiline": true,
                "name": "agent_description",
                "placeholder": "",
                "required": false,
                "show": true,
                "title_case": false,
                "tool_mode": false,
                "trace_as_input": true,
                "trace_as_metadata": true,
                "type": "str",
                "value": "A helpful assistant with access to the following tools:"
              },
              "agent_llm": {
                "_input_type": "DropdownInput",
                "advanced": false,
                "combobox": false,
                "display_name": "Model Provider",
                "dynamic": false,
                "info": "The provider of the language model that the agent will use to generate responses.",
                "input_types": [],
                "name": "agent_llm",
                "options": [
                  "Amazon Bedrock",
                  "Anthropic",
                  "Azure OpenAI",
                  "Google Generative AI",
                  "Groq",
                  "NVIDIA",
                  "OpenAI",
                  "SambaNova",
                  "Custom"
                ],
                "placeholder": "",
                "real_time_refresh": true,
                "required": false,
                "show": true,
                "title_case": false,
                "tool_mode": false,
                "trace_as_metadata": true,
                "type": "str",
                "value": "OpenAI"
              },
              "api_key": {
                "_input_type": "SecretStrInput",
                "advanced": false,
                "display_name": "OpenAI API Key",
                "dynamic": false,
                "info": "The OpenAI API Key to use for the OpenAI model.",
                "input_types": [
                  "Message"
                ],
                "load_from_db": true,
                "name": "api_key",
                "password": true,
                "placeholder": "",
                "required": true,
                "show": true,
                "title_case": false,
                "type": "str",
                "value": "OPENAI_API_KEY"
              },
              "code": {
                "advanced": true,
                "dynamic": true,
                "fileTypes": [],
                "file_path": "",
                "info": "",
                "list": false,
                "load_from_db": false,
                "multiline": true,
                "name": "code",
                "password": false,
                "placeholder": "",
                "required": true,
                "show": true,
                "title_case": false,
                "type": "code",
                "value": "from langchain_core.tools import StructuredTool\n\nfrom langflow.base.agents.agent import LCToolsAgentComponent\nfrom langflow.base.agents.events import ExceptionWithMessageError\nfrom langflow.base.models.model_input_constants import (\n    ALL_PROVIDER_FIELDS,\n    MODEL_DYNAMIC_UPDATE_FIELDS,\n    MODEL_PROVIDERS_DICT,\n)\nfrom langflow.base.models.model_utils import get_model_name\nfrom langflow.components.helpers import CurrentDateComponent\nfrom langflow.components.helpers.memory import MemoryComponent\nfrom langflow.components.langchain_utilities.tool_calling import ToolCallingAgentComponent\nfrom langflow.custom.custom_component.component import _get_component_toolkit\nfrom langflow.custom.utils import update_component_build_config\nfrom langflow.field_typing import Tool\nfrom langflow.io import BoolInput, DropdownInput, MultilineInput, Output\nfrom langflow.logging import logger\nfrom langflow.schema.dotdict import dotdict\nfrom langflow.schema.message import Message\n\n\ndef set_advanced_true(component_input):\n    component_input.advanced = True\n    return component_input\n\n\nclass AgentComponent(ToolCallingAgentComponent):\n    display_name: str = \"Agent\"\n    description: str = \"Define the agent's instructions, then enter a task to complete using tools.\"\n    icon = \"bot\"\n    beta = False\n    name = \"Agent\"\n\n    memory_inputs = [set_advanced_true(component_input) for component_input in MemoryComponent().inputs]\n\n    inputs = [\n        DropdownInput(\n            name=\"agent_llm\",\n            display_name=\"Model Provider\",\n            info=\"The provider of the language model that the agent will use to generate responses.\",\n            options=[*sorted(MODEL_PROVIDERS_DICT.keys()), \"Custom\"],\n            value=\"OpenAI\",\n            real_time_refresh=True,\n            input_types=[],\n        ),\n        *MODEL_PROVIDERS_DICT[\"OpenAI\"][\"inputs\"],\n        MultilineInput(\n            name=\"system_prompt\",\n            display_name=\"Agent Instructions\",\n            info=\"System Prompt: Initial instructions and context provided to guide the agent's behavior.\",\n            value=\"You are a helpful assistant that can use tools to answer questions and perform tasks.\",\n            advanced=False,\n        ),\n        *LCToolsAgentComponent._base_inputs,\n        *memory_inputs,\n        BoolInput(\n            name=\"add_current_date_tool\",\n            display_name=\"Current Date\",\n            advanced=True,\n            info=\"If true, will add a tool to the agent that returns the current date.\",\n            value=True,\n        ),\n    ]\n    outputs = [Output(name=\"response\", display_name=\"Response\", method=\"message_response\")]\n\n    async def message_response(self) -> Message:\n        try:\n            # Get LLM model and validate\n            llm_model, display_name = self.get_llm()\n            if llm_model is None:\n                msg = \"No language model selected. Please choose a model to proceed.\"\n                raise ValueError(msg)\n            self.model_name = get_model_name(llm_model, display_name=display_name)\n\n            # Get memory data\n            self.chat_history = await self.get_memory_data()\n\n            # Add current date tool if enabled\n            if self.add_current_date_tool:\n                if not isinstance(self.tools, list):  # type: ignore[has-type]\n                    self.tools = []\n                current_date_tool = (await CurrentDateComponent(**self.get_base_args()).to_toolkit()).pop(0)\n                if not isinstance(current_date_tool, StructuredTool):\n                    msg = \"CurrentDateComponent must be converted to a StructuredTool\"\n                    raise TypeError(msg)\n                self.tools.append(current_date_tool)\n\n            # Validate tools\n            if not self.tools:\n                msg = \"Tools are required to run the agent. Please add at least one tool.\"\n                raise ValueError(msg)\n\n            # Set up and run agent\n            self.set(\n                llm=llm_model,\n                tools=self.tools,\n                chat_history=self.chat_history,\n                input_value=self.input_value,\n                system_prompt=self.system_prompt,\n            )\n            agent = self.create_agent_runnable()\n            return await self.run_agent(agent)\n\n        except (ValueError, TypeError, KeyError) as e:\n            logger.error(f\"{type(e).__name__}: {e!s}\")\n            raise\n        except ExceptionWithMessageError as e:\n            logger.error(f\"ExceptionWithMessageError occurred: {e}\")\n            raise\n        except Exception as e:\n            logger.error(f\"Unexpected error: {e!s}\")\n            raise\n\n    async def get_memory_data(self):\n        memory_kwargs = {\n            component_input.name: getattr(self, f\"{component_input.name}\") for component_input in self.memory_inputs\n        }\n        # filter out empty values\n        memory_kwargs = {k: v for k, v in memory_kwargs.items() if v}\n\n        return await MemoryComponent(**self.get_base_args()).set(**memory_kwargs).retrieve_messages()\n\n    def get_llm(self):\n        if not isinstance(self.agent_llm, str):\n            return self.agent_llm, None\n\n        try:\n            provider_info = MODEL_PROVIDERS_DICT.get(self.agent_llm)\n            if not provider_info:\n                msg = f\"Invalid model provider: {self.agent_llm}\"\n                raise ValueError(msg)\n\n            component_class = provider_info.get(\"component_class\")\n            display_name = component_class.display_name\n            inputs = provider_info.get(\"inputs\")\n            prefix = provider_info.get(\"prefix\", \"\")\n\n            return self._build_llm_model(component_class, inputs, prefix), display_name\n\n        except Exception as e:\n            logger.error(f\"Error building {self.agent_llm} language model: {e!s}\")\n            msg = f\"Failed to initialize language model: {e!s}\"\n            raise ValueError(msg) from e\n\n    def _build_llm_model(self, component, inputs, prefix=\"\"):\n        model_kwargs = {input_.name: getattr(self, f\"{prefix}{input_.name}\") for input_ in inputs}\n        return component.set(**model_kwargs).build_model()\n\n    def set_component_params(self, component):\n        provider_info = MODEL_PROVIDERS_DICT.get(self.agent_llm)\n        if provider_info:\n            inputs = provider_info.get(\"inputs\")\n            prefix = provider_info.get(\"prefix\")\n            model_kwargs = {input_.name: getattr(self, f\"{prefix}{input_.name}\") for input_ in inputs}\n\n            return component.set(**model_kwargs)\n        return component\n\n    def delete_fields(self, build_config: dotdict, fields: dict | list[str]) -> None:\n        \"\"\"Delete specified fields from build_config.\"\"\"\n        for field in fields:\n            build_config.pop(field, None)\n\n    def update_input_types(self, build_config: dotdict) -> dotdict:\n        \"\"\"Update input types for all fields in build_config.\"\"\"\n        for key, value in build_config.items():\n            if isinstance(value, dict):\n                if value.get(\"input_types\") is None:\n                    build_config[key][\"input_types\"] = []\n            elif hasattr(value, \"input_types\") and value.input_types is None:\n                value.input_types = []\n        return build_config\n\n    async def update_build_config(\n        self, build_config: dotdict, field_value: str, field_name: str | None = None\n    ) -> dotdict:\n        # Iterate over all providers in the MODEL_PROVIDERS_DICT\n        # Existing logic for updating build_config\n        if field_name in (\"agent_llm\",):\n            build_config[\"agent_llm\"][\"value\"] = field_value\n            provider_info = MODEL_PROVIDERS_DICT.get(field_value)\n            if provider_info:\n                component_class = provider_info.get(\"component_class\")\n                if component_class and hasattr(component_class, \"update_build_config\"):\n                    # Call the component class's update_build_config method\n                    build_config = await update_component_build_config(\n                        component_class, build_config, field_value, \"model_name\"\n                    )\n\n            provider_configs: dict[str, tuple[dict, list[dict]]] = {\n                provider: (\n                    MODEL_PROVIDERS_DICT[provider][\"fields\"],\n                    [\n                        MODEL_PROVIDERS_DICT[other_provider][\"fields\"]\n                        for other_provider in MODEL_PROVIDERS_DICT\n                        if other_provider != provider\n                    ],\n                )\n                for provider in MODEL_PROVIDERS_DICT\n            }\n            if field_value in provider_configs:\n                fields_to_add, fields_to_delete = provider_configs[field_value]\n\n                # Delete fields from other providers\n                for fields in fields_to_delete:\n                    self.delete_fields(build_config, fields)\n\n                # Add provider-specific fields\n                if field_value == \"OpenAI\" and not any(field in build_config for field in fields_to_add):\n                    build_config.update(fields_to_add)\n                else:\n                    build_config.update(fields_to_add)\n                # Reset input types for agent_llm\n                build_config[\"agent_llm\"][\"input_types\"] = []\n            elif field_value == \"Custom\":\n                # Delete all provider fields\n                self.delete_fields(build_config, ALL_PROVIDER_FIELDS)\n                # Update with custom component\n                custom_component = DropdownInput(\n                    name=\"agent_llm\",\n                    display_name=\"Language Model\",\n                    options=[*sorted(MODEL_PROVIDERS_DICT.keys()), \"Custom\"],\n                    value=\"Custom\",\n                    real_time_refresh=True,\n                    input_types=[\"LanguageModel\"],\n                )\n                build_config.update({\"agent_llm\": custom_component.to_dict()})\n            # Update input types for all fields\n            build_config = self.update_input_types(build_config)\n\n            # Validate required keys\n            default_keys = [\n                \"code\",\n                \"_type\",\n                \"agent_llm\",\n                \"tools\",\n                \"input_value\",\n                \"add_current_date_tool\",\n                \"system_prompt\",\n                \"agent_description\",\n                \"max_iterations\",\n                \"handle_parsing_errors\",\n                \"verbose\",\n            ]\n            missing_keys = [key for key in default_keys if key not in build_config]\n            if missing_keys:\n                msg = f\"Missing required keys in build_config: {missing_keys}\"\n                raise ValueError(msg)\n        if (\n            isinstance(self.agent_llm, str)\n            and self.agent_llm in MODEL_PROVIDERS_DICT\n            and field_name in MODEL_DYNAMIC_UPDATE_FIELDS\n        ):\n            provider_info = MODEL_PROVIDERS_DICT.get(self.agent_llm)\n            if provider_info:\n                component_class = provider_info.get(\"component_class\")\n                component_class = self.set_component_params(component_class)\n                prefix = provider_info.get(\"prefix\")\n                if component_class and hasattr(component_class, \"update_build_config\"):\n                    # Call each component class's update_build_config method\n                    # remove the prefix from the field_name\n                    if isinstance(field_name, str) and isinstance(prefix, str):\n                        field_name = field_name.replace(prefix, \"\")\n                    build_config = await update_component_build_config(\n                        component_class, build_config, field_value, \"model_name\"\n                    )\n        return dotdict({k: v.to_dict() if hasattr(v, \"to_dict\") else v for k, v in build_config.items()})\n\n    async def to_toolkit(self) -> list[Tool]:\n        component_toolkit = _get_component_toolkit()\n        tools_names = self._build_tools_names()\n        agent_description = self.get_tool_description()\n        # TODO: Agent Description Depreciated Feature to be removed\n        description = f\"{agent_description}{tools_names}\"\n        tools = component_toolkit(component=self).get_tools(\n            tool_name=self.get_tool_name(), tool_description=description, callbacks=self.get_langchain_callbacks()\n        )\n        if hasattr(self, \"tools_metadata\"):\n            tools = component_toolkit(component=self, metadata=self.tools_metadata).update_tools_metadata(tools=tools)\n        return tools\n"
              },
              "handle_parsing_errors": {
                "_input_type": "BoolInput",
                "advanced": true,
                "display_name": "Handle Parse Errors",
                "dynamic": false,
                "info": "Should the Agent fix errors when reading user input for better processing?",
                "list": false,
                "name": "handle_parsing_errors",
                "placeholder": "",
                "required": false,
                "show": true,
                "title_case": false,
                "trace_as_metadata": true,
                "type": "bool",
                "value": true
              },
              "input_value": {
                "_input_type": "MessageTextInput",
                "advanced": false,
                "display_name": "Input",
                "dynamic": false,
                "info": "The input provided by the user for the agent to process.",
                "input_types": [
                  "Message"
                ],
                "list": false,
                "load_from_db": false,
                "name": "input_value",
                "placeholder": "",
                "required": false,
                "show": true,
                "title_case": false,
                "tool_mode": true,
                "trace_as_input": true,
                "trace_as_metadata": true,
                "type": "str",
                "value": ""
              },
              "json_mode": {
                "_input_type": "BoolInput",
                "advanced": true,
                "display_name": "JSON Mode",
                "dynamic": false,
                "info": "If True, it will output JSON regardless of passing a schema.",
                "list": false,
                "name": "json_mode",
                "placeholder": "",
                "required": false,
                "show": true,
                "title_case": false,
                "trace_as_metadata": true,
                "type": "bool",
                "value": false
              },
              "max_iterations": {
                "_input_type": "IntInput",
                "advanced": true,
                "display_name": "Max Iterations",
                "dynamic": false,
                "info": "The maximum number of attempts the agent can make to complete its task before it stops.",
                "list": false,
                "name": "max_iterations",
                "placeholder": "",
                "required": false,
                "show": true,
                "title_case": false,
                "trace_as_metadata": true,
                "type": "int",
                "value": 15
              },
              "max_retries": {
                "_input_type": "IntInput",
                "advanced": true,
                "display_name": "Max Retries",
                "dynamic": false,
                "info": "The maximum number of retries to make when generating.",
                "list": false,
                "list_add_label": "Add More",
                "name": "max_retries",
                "placeholder": "",
                "required": false,
                "show": true,
                "title_case": false,
                "tool_mode": false,
                "trace_as_metadata": true,
                "type": "int",
                "value": 5
              },
              "max_tokens": {
                "_input_type": "IntInput",
                "advanced": true,
                "display_name": "Max Tokens",
                "dynamic": false,
                "info": "The maximum number of tokens to generate. Set to 0 for unlimited tokens.",
                "list": false,
                "name": "max_tokens",
                "placeholder": "",
                "range_spec": {
                  "max": 128000,
                  "min": 0,
                  "step": 0.1,
                  "step_type": "float"
                },
                "required": false,
                "show": true,
                "title_case": false,
                "trace_as_metadata": true,
                "type": "int",
                "value": ""
              },
              "memory": {
                "_input_type": "HandleInput",
                "advanced": true,
                "display_name": "External Memory",
                "dynamic": false,
                "info": "Retrieve messages from an external memory. If empty, it will use the Langflow tables.",
                "input_types": [
                  "Memory"
                ],
                "list": false,
                "name": "memory",
                "placeholder": "",
                "required": false,
                "show": true,
                "title_case": false,
                "trace_as_metadata": true,
                "type": "other",
                "value": ""
              },
              "model_kwargs": {
                "_input_type": "DictInput",
                "advanced": true,
                "display_name": "Model Kwargs",
                "dynamic": false,
                "info": "Additional keyword arguments to pass to the model.",
                "list": false,
                "name": "model_kwargs",
                "placeholder": "",
                "required": false,
                "show": true,
                "title_case": false,
                "trace_as_input": true,
                "type": "dict",
                "value": {}
              },
              "model_name": {
                "_input_type": "DropdownInput",
                "advanced": false,
                "combobox": true,
                "display_name": "Model Name",
                "dynamic": false,
                "info": "To see the model names, first choose a provider. Then, enter your API key and click the refresh button next to the model name.",
                "name": "model_name",
                "options": [
                  "gpt-4o-mini",
                  "gpt-4o",
                  "gpt-4-turbo",
                  "gpt-4-turbo-preview",
                  "gpt-4",
                  "gpt-3.5-turbo",
                  "gpt-3.5-turbo-0125"
                ],
                "placeholder": "",
                "required": false,
                "show": true,
                "title_case": false,
                "tool_mode": false,
                "trace_as_metadata": true,
                "type": "str",
                "value": "gpt-4o-mini"
              },
              "n_messages": {
                "_input_type": "IntInput",
                "advanced": true,
                "display_name": "Number of Messages",
                "dynamic": false,
                "info": "Number of messages to retrieve.",
                "list": false,
                "name": "n_messages",
                "placeholder": "",
                "required": false,
                "show": true,
                "title_case": false,
                "trace_as_metadata": true,
                "type": "int",
                "value": 100
              },
              "openai_api_base": {
                "_input_type": "StrInput",
                "advanced": true,
                "display_name": "OpenAI API Base",
                "dynamic": false,
                "info": "The base URL of the OpenAI API. Defaults to https://api.openai.com/v1. You can change this to use other APIs like JinaChat, LocalAI and Prem.",
                "list": false,
                "load_from_db": false,
                "name": "openai_api_base",
                "placeholder": "",
                "required": false,
                "show": true,
                "title_case": false,
                "trace_as_metadata": true,
                "type": "str",
                "value": ""
              },
              "order": {
                "_input_type": "DropdownInput",
                "advanced": true,
                "combobox": false,
                "display_name": "Order",
                "dynamic": false,
                "info": "Order of the messages.",
                "name": "order",
                "options": [
                  "Ascending",
                  "Descending"
                ],
                "placeholder": "",
                "required": false,
                "show": true,
                "title_case": false,
                "tool_mode": false,
                "trace_as_metadata": true,
                "type": "str",
                "value": "Ascending"
              },
              "seed": {
                "_input_type": "IntInput",
                "advanced": true,
                "display_name": "Seed",
                "dynamic": false,
                "info": "The seed controls the reproducibility of the job.",
                "list": false,
                "name": "seed",
                "placeholder": "",
                "required": false,
                "show": true,
                "title_case": false,
                "trace_as_metadata": true,
                "type": "int",
                "value": 1
              },
              "sender": {
                "_input_type": "DropdownInput",
                "advanced": true,
                "combobox": false,
                "display_name": "Sender Type",
                "dynamic": false,
                "info": "Filter by sender type.",
                "name": "sender",
                "options": [
                  "Machine",
                  "User",
                  "Machine and User"
                ],
                "placeholder": "",
                "required": false,
                "show": true,
                "title_case": false,
                "tool_mode": false,
                "trace_as_metadata": true,
                "type": "str",
                "value": "Machine and User"
              },
              "sender_name": {
                "_input_type": "MessageTextInput",
                "advanced": true,
                "display_name": "Sender Name",
                "dynamic": false,
                "info": "Filter by sender name.",
                "input_types": [
                  "Message"
                ],
                "list": false,
                "load_from_db": false,
                "name": "sender_name",
                "placeholder": "",
                "required": false,
                "show": true,
                "title_case": false,
                "tool_mode": false,
                "trace_as_input": true,
                "trace_as_metadata": true,
                "type": "str",
                "value": ""
              },
              "session_id": {
                "_input_type": "MessageTextInput",
                "advanced": true,
                "display_name": "Session ID",
                "dynamic": false,
                "info": "The session ID of the chat. If empty, the current session ID parameter will be used.",
                "input_types": [
                  "Message"
                ],
                "list": false,
                "load_from_db": false,
                "name": "session_id",
                "placeholder": "",
                "required": false,
                "show": true,
                "title_case": false,
                "tool_mode": false,
                "trace_as_input": true,
                "trace_as_metadata": true,
                "type": "str",
                "value": ""
              },
              "system_prompt": {
                "_input_type": "MultilineInput",
                "advanced": false,
                "display_name": "Agent Instructions",
                "dynamic": false,
                "info": "System Prompt: Initial instructions and context provided to guide the agent's behavior.",
                "input_types": [
                  "Message"
                ],
                "list": false,
                "load_from_db": false,
                "multiline": true,
                "name": "system_prompt",
                "placeholder": "",
                "required": false,
                "show": true,
                "title_case": false,
                "tool_mode": false,
                "trace_as_input": true,
                "trace_as_metadata": true,
                "type": "str",
                "value": "You are a helpful assistant that can use tools to answer questions and perform tasks."
              },
              "temperature": {
                "_input_type": "FloatInput",
                "advanced": true,
                "display_name": "Temperature",
                "dynamic": false,
                "info": "",
                "list": false,
                "name": "temperature",
                "placeholder": "",
                "required": false,
                "show": true,
                "title_case": false,
                "trace_as_metadata": true,
                "type": "float",
                "value": 0.1
              },
              "template": {
                "_input_type": "MultilineInput",
                "advanced": true,
                "display_name": "Template",
                "dynamic": false,
                "info": "The template to use for formatting the data. It can contain the keys {text}, {sender} or any other key in the message data.",
                "input_types": [
                  "Message"
                ],
                "list": false,
                "load_from_db": false,
                "multiline": true,
                "name": "template",
                "placeholder": "",
                "required": false,
                "show": true,
                "title_case": false,
                "tool_mode": false,
                "trace_as_input": true,
                "trace_as_metadata": true,
                "type": "str",
                "value": "{sender_name}: {text}"
              },
              "timeout": {
                "_input_type": "IntInput",
                "advanced": true,
                "display_name": "Timeout",
                "dynamic": false,
                "info": "The timeout for requests to OpenAI completion API.",
                "list": false,
                "list_add_label": "Add More",
                "name": "timeout",
                "placeholder": "",
                "required": false,
                "show": true,
                "title_case": false,
                "tool_mode": false,
                "trace_as_metadata": true,
                "type": "int",
                "value": 700
              },
              "tools": {
                "_input_type": "HandleInput",
                "advanced": false,
                "display_name": "Tools",
                "dynamic": false,
                "info": "These are the tools that the agent can use to help with tasks.",
                "input_types": [
                  "Tool"
                ],
                "list": true,
                "name": "tools",
                "placeholder": "",
                "required": false,
                "show": true,
                "title_case": false,
                "trace_as_metadata": true,
                "type": "other",
                "value": ""
              },
              "verbose": {
                "_input_type": "BoolInput",
                "advanced": true,
                "display_name": "Verbose",
                "dynamic": false,
                "info": "",
                "list": false,
                "name": "verbose",
                "placeholder": "",
                "required": false,
                "show": true,
                "title_case": false,
                "trace_as_metadata": true,
                "type": "bool",
                "value": true
              }
            },
            "tool_mode": false
          },
          "type": "Agent"
        },
        "dragging": true,
        "height": 725,
        "id": "Agent-VEG7r",
        "measured": {
          "height": 725,
          "width": 320
        },
        "position": {
          "x": 2472.7748760933105,
          "y": 335.66187210240537
        },
        "positionAbsolute": {
          "x": 2472.7748760933105,
          "y": 335.66187210240537
        },
        "selected": false,
        "type": "genericNode",
        "width": 360
      },
      {
        "data": {
          "description": "Define the agent's instructions, then enter a task to complete using tools.",
          "display_name": "Local Expert Agent",
          "id": "Agent-Mb2Ep",
          "node": {
            "base_classes": [
              "Message"
            ],
            "beta": false,
            "conditional_paths": [],
            "custom_fields": {},
            "description": "Define the agent's instructions, then enter a task to complete using tools.",
            "display_name": "Local Expert Agent",
            "documentation": "",
            "edited": false,
            "field_order": [
              "agent_llm",
              "max_tokens",
              "model_kwargs",
              "json_mode",
              "output_schema",
              "model_name",
              "openai_api_base",
              "api_key",
              "temperature",
              "seed",
              "output_parser",
              "system_prompt",
              "tools",
              "input_value",
              "handle_parsing_errors",
              "verbose",
              "max_iterations",
              "agent_description",
              "memory",
              "sender",
              "sender_name",
              "n_messages",
              "session_id",
              "order",
              "template",
              "add_current_date_tool"
            ],
            "frozen": false,
            "icon": "bot",
            "legacy": false,
            "lf_version": "1.1.1",
            "metadata": {},
            "output_types": [],
            "outputs": [
              {
                "allows_loop": false,
                "cache": true,
                "display_name": "Response",
                "method": "message_response",
                "name": "response",
                "selected": "Message",
                "tool_mode": true,
                "types": [
                  "Message"
                ],
<<<<<<< HEAD
                "value": "__UNDEFINED__"
              },
              {
                "allows_loop": false,
                "cache": true,
                "display_name": "Toolset",
                "method": "to_toolkit",
                "name": "component_as_tool",
                "selected": "Tool",
                "tool_mode": true,
                "types": [
                  "Tool"
                ],
=======
>>>>>>> 7b3dc0b4
                "value": "__UNDEFINED__"
              }
            ],
            "pinned": false,
            "template": {
              "_type": "Component",
              "add_current_date_tool": {
                "_input_type": "BoolInput",
                "advanced": true,
                "display_name": "Current Date",
                "dynamic": false,
                "info": "If true, will add a tool to the agent that returns the current date.",
                "list": false,
                "name": "add_current_date_tool",
                "placeholder": "",
                "required": false,
                "show": true,
                "title_case": false,
                "trace_as_metadata": true,
                "type": "bool",
                "value": true
              },
              "agent_description": {
                "_input_type": "MultilineInput",
                "advanced": true,
                "display_name": "Agent Description [Deprecated]",
                "dynamic": false,
                "info": "The description of the agent. This is only used when in Tool Mode. Defaults to 'A helpful assistant with access to the following tools:' and tools are added dynamically. This feature is deprecated and will be removed in future versions.",
                "input_types": [
                  "Message"
                ],
                "list": false,
                "load_from_db": false,
                "multiline": true,
                "name": "agent_description",
                "placeholder": "",
                "required": false,
                "show": true,
                "title_case": false,
                "tool_mode": false,
                "trace_as_input": true,
                "trace_as_metadata": true,
                "type": "str",
                "value": "A helpful assistant with access to the following tools:"
              },
              "agent_llm": {
                "_input_type": "DropdownInput",
                "advanced": false,
                "combobox": false,
                "display_name": "Model Provider",
                "dynamic": false,
                "info": "The provider of the language model that the agent will use to generate responses.",
                "input_types": [],
                "name": "agent_llm",
                "options": [
                  "Amazon Bedrock",
                  "Anthropic",
                  "Azure OpenAI",
                  "Google Generative AI",
                  "Groq",
                  "NVIDIA",
                  "OpenAI",
                  "SambaNova",
                  "Custom"
                ],
                "placeholder": "",
                "real_time_refresh": true,
                "required": false,
                "show": true,
                "title_case": false,
                "tool_mode": false,
                "trace_as_metadata": true,
                "type": "str",
                "value": "OpenAI"
              },
              "api_key": {
                "_input_type": "SecretStrInput",
                "advanced": false,
                "display_name": "OpenAI API Key",
                "dynamic": false,
                "info": "The OpenAI API Key to use for the OpenAI model.",
                "input_types": [
                  "Message"
                ],
                "load_from_db": true,
                "name": "api_key",
                "password": true,
                "placeholder": "",
                "required": true,
                "show": true,
                "title_case": false,
                "type": "str",
                "value": "OPENAI_API_KEY"
              },
              "code": {
                "advanced": true,
                "dynamic": true,
                "fileTypes": [],
                "file_path": "",
                "info": "",
                "list": false,
                "load_from_db": false,
                "multiline": true,
                "name": "code",
                "password": false,
                "placeholder": "",
                "required": true,
                "show": true,
                "title_case": false,
                "type": "code",
                "value": "from langchain_core.tools import StructuredTool\n\nfrom langflow.base.agents.agent import LCToolsAgentComponent\nfrom langflow.base.agents.events import ExceptionWithMessageError\nfrom langflow.base.models.model_input_constants import (\n    ALL_PROVIDER_FIELDS,\n    MODEL_DYNAMIC_UPDATE_FIELDS,\n    MODEL_PROVIDERS_DICT,\n)\nfrom langflow.base.models.model_utils import get_model_name\nfrom langflow.components.helpers import CurrentDateComponent\nfrom langflow.components.helpers.memory import MemoryComponent\nfrom langflow.components.langchain_utilities.tool_calling import ToolCallingAgentComponent\nfrom langflow.custom.custom_component.component import _get_component_toolkit\nfrom langflow.custom.utils import update_component_build_config\nfrom langflow.field_typing import Tool\nfrom langflow.io import BoolInput, DropdownInput, MultilineInput, Output\nfrom langflow.logging import logger\nfrom langflow.schema.dotdict import dotdict\nfrom langflow.schema.message import Message\n\n\ndef set_advanced_true(component_input):\n    component_input.advanced = True\n    return component_input\n\n\nclass AgentComponent(ToolCallingAgentComponent):\n    display_name: str = \"Agent\"\n    description: str = \"Define the agent's instructions, then enter a task to complete using tools.\"\n    icon = \"bot\"\n    beta = False\n    name = \"Agent\"\n\n    memory_inputs = [set_advanced_true(component_input) for component_input in MemoryComponent().inputs]\n\n    inputs = [\n        DropdownInput(\n            name=\"agent_llm\",\n            display_name=\"Model Provider\",\n            info=\"The provider of the language model that the agent will use to generate responses.\",\n            options=[*sorted(MODEL_PROVIDERS_DICT.keys()), \"Custom\"],\n            value=\"OpenAI\",\n            real_time_refresh=True,\n            input_types=[],\n        ),\n        *MODEL_PROVIDERS_DICT[\"OpenAI\"][\"inputs\"],\n        MultilineInput(\n            name=\"system_prompt\",\n            display_name=\"Agent Instructions\",\n            info=\"System Prompt: Initial instructions and context provided to guide the agent's behavior.\",\n            value=\"You are a helpful assistant that can use tools to answer questions and perform tasks.\",\n            advanced=False,\n        ),\n        *LCToolsAgentComponent._base_inputs,\n        *memory_inputs,\n        BoolInput(\n            name=\"add_current_date_tool\",\n            display_name=\"Current Date\",\n            advanced=True,\n            info=\"If true, will add a tool to the agent that returns the current date.\",\n            value=True,\n        ),\n    ]\n    outputs = [Output(name=\"response\", display_name=\"Response\", method=\"message_response\")]\n\n    async def message_response(self) -> Message:\n        try:\n            # Get LLM model and validate\n            llm_model, display_name = self.get_llm()\n            if llm_model is None:\n                msg = \"No language model selected. Please choose a model to proceed.\"\n                raise ValueError(msg)\n            self.model_name = get_model_name(llm_model, display_name=display_name)\n\n            # Get memory data\n            self.chat_history = await self.get_memory_data()\n\n            # Add current date tool if enabled\n            if self.add_current_date_tool:\n                if not isinstance(self.tools, list):  # type: ignore[has-type]\n                    self.tools = []\n                current_date_tool = (await CurrentDateComponent(**self.get_base_args()).to_toolkit()).pop(0)\n                if not isinstance(current_date_tool, StructuredTool):\n                    msg = \"CurrentDateComponent must be converted to a StructuredTool\"\n                    raise TypeError(msg)\n                self.tools.append(current_date_tool)\n\n            # Validate tools\n            if not self.tools:\n                msg = \"Tools are required to run the agent. Please add at least one tool.\"\n                raise ValueError(msg)\n\n            # Set up and run agent\n            self.set(\n                llm=llm_model,\n                tools=self.tools,\n                chat_history=self.chat_history,\n                input_value=self.input_value,\n                system_prompt=self.system_prompt,\n            )\n            agent = self.create_agent_runnable()\n            return await self.run_agent(agent)\n\n        except (ValueError, TypeError, KeyError) as e:\n            logger.error(f\"{type(e).__name__}: {e!s}\")\n            raise\n        except ExceptionWithMessageError as e:\n            logger.error(f\"ExceptionWithMessageError occurred: {e}\")\n            raise\n        except Exception as e:\n            logger.error(f\"Unexpected error: {e!s}\")\n            raise\n\n    async def get_memory_data(self):\n        memory_kwargs = {\n            component_input.name: getattr(self, f\"{component_input.name}\") for component_input in self.memory_inputs\n        }\n        # filter out empty values\n        memory_kwargs = {k: v for k, v in memory_kwargs.items() if v}\n\n        return await MemoryComponent(**self.get_base_args()).set(**memory_kwargs).retrieve_messages()\n\n    def get_llm(self):\n        if not isinstance(self.agent_llm, str):\n            return self.agent_llm, None\n\n        try:\n            provider_info = MODEL_PROVIDERS_DICT.get(self.agent_llm)\n            if not provider_info:\n                msg = f\"Invalid model provider: {self.agent_llm}\"\n                raise ValueError(msg)\n\n            component_class = provider_info.get(\"component_class\")\n            display_name = component_class.display_name\n            inputs = provider_info.get(\"inputs\")\n            prefix = provider_info.get(\"prefix\", \"\")\n\n            return self._build_llm_model(component_class, inputs, prefix), display_name\n\n        except Exception as e:\n            logger.error(f\"Error building {self.agent_llm} language model: {e!s}\")\n            msg = f\"Failed to initialize language model: {e!s}\"\n            raise ValueError(msg) from e\n\n    def _build_llm_model(self, component, inputs, prefix=\"\"):\n        model_kwargs = {input_.name: getattr(self, f\"{prefix}{input_.name}\") for input_ in inputs}\n        return component.set(**model_kwargs).build_model()\n\n    def set_component_params(self, component):\n        provider_info = MODEL_PROVIDERS_DICT.get(self.agent_llm)\n        if provider_info:\n            inputs = provider_info.get(\"inputs\")\n            prefix = provider_info.get(\"prefix\")\n            model_kwargs = {input_.name: getattr(self, f\"{prefix}{input_.name}\") for input_ in inputs}\n\n            return component.set(**model_kwargs)\n        return component\n\n    def delete_fields(self, build_config: dotdict, fields: dict | list[str]) -> None:\n        \"\"\"Delete specified fields from build_config.\"\"\"\n        for field in fields:\n            build_config.pop(field, None)\n\n    def update_input_types(self, build_config: dotdict) -> dotdict:\n        \"\"\"Update input types for all fields in build_config.\"\"\"\n        for key, value in build_config.items():\n            if isinstance(value, dict):\n                if value.get(\"input_types\") is None:\n                    build_config[key][\"input_types\"] = []\n            elif hasattr(value, \"input_types\") and value.input_types is None:\n                value.input_types = []\n        return build_config\n\n    async def update_build_config(\n        self, build_config: dotdict, field_value: str, field_name: str | None = None\n    ) -> dotdict:\n        # Iterate over all providers in the MODEL_PROVIDERS_DICT\n        # Existing logic for updating build_config\n        if field_name in (\"agent_llm\",):\n            build_config[\"agent_llm\"][\"value\"] = field_value\n            provider_info = MODEL_PROVIDERS_DICT.get(field_value)\n            if provider_info:\n                component_class = provider_info.get(\"component_class\")\n                if component_class and hasattr(component_class, \"update_build_config\"):\n                    # Call the component class's update_build_config method\n                    build_config = await update_component_build_config(\n                        component_class, build_config, field_value, \"model_name\"\n                    )\n\n            provider_configs: dict[str, tuple[dict, list[dict]]] = {\n                provider: (\n                    MODEL_PROVIDERS_DICT[provider][\"fields\"],\n                    [\n                        MODEL_PROVIDERS_DICT[other_provider][\"fields\"]\n                        for other_provider in MODEL_PROVIDERS_DICT\n                        if other_provider != provider\n                    ],\n                )\n                for provider in MODEL_PROVIDERS_DICT\n            }\n            if field_value in provider_configs:\n                fields_to_add, fields_to_delete = provider_configs[field_value]\n\n                # Delete fields from other providers\n                for fields in fields_to_delete:\n                    self.delete_fields(build_config, fields)\n\n                # Add provider-specific fields\n                if field_value == \"OpenAI\" and not any(field in build_config for field in fields_to_add):\n                    build_config.update(fields_to_add)\n                else:\n                    build_config.update(fields_to_add)\n                # Reset input types for agent_llm\n                build_config[\"agent_llm\"][\"input_types\"] = []\n            elif field_value == \"Custom\":\n                # Delete all provider fields\n                self.delete_fields(build_config, ALL_PROVIDER_FIELDS)\n                # Update with custom component\n                custom_component = DropdownInput(\n                    name=\"agent_llm\",\n                    display_name=\"Language Model\",\n                    options=[*sorted(MODEL_PROVIDERS_DICT.keys()), \"Custom\"],\n                    value=\"Custom\",\n                    real_time_refresh=True,\n                    input_types=[\"LanguageModel\"],\n                )\n                build_config.update({\"agent_llm\": custom_component.to_dict()})\n            # Update input types for all fields\n            build_config = self.update_input_types(build_config)\n\n            # Validate required keys\n            default_keys = [\n                \"code\",\n                \"_type\",\n                \"agent_llm\",\n                \"tools\",\n                \"input_value\",\n                \"add_current_date_tool\",\n                \"system_prompt\",\n                \"agent_description\",\n                \"max_iterations\",\n                \"handle_parsing_errors\",\n                \"verbose\",\n            ]\n            missing_keys = [key for key in default_keys if key not in build_config]\n            if missing_keys:\n                msg = f\"Missing required keys in build_config: {missing_keys}\"\n                raise ValueError(msg)\n        if (\n            isinstance(self.agent_llm, str)\n            and self.agent_llm in MODEL_PROVIDERS_DICT\n            and field_name in MODEL_DYNAMIC_UPDATE_FIELDS\n        ):\n            provider_info = MODEL_PROVIDERS_DICT.get(self.agent_llm)\n            if provider_info:\n                component_class = provider_info.get(\"component_class\")\n                component_class = self.set_component_params(component_class)\n                prefix = provider_info.get(\"prefix\")\n                if component_class and hasattr(component_class, \"update_build_config\"):\n                    # Call each component class's update_build_config method\n                    # remove the prefix from the field_name\n                    if isinstance(field_name, str) and isinstance(prefix, str):\n                        field_name = field_name.replace(prefix, \"\")\n                    build_config = await update_component_build_config(\n                        component_class, build_config, field_value, \"model_name\"\n                    )\n        return dotdict({k: v.to_dict() if hasattr(v, \"to_dict\") else v for k, v in build_config.items()})\n\n    async def to_toolkit(self) -> list[Tool]:\n        component_toolkit = _get_component_toolkit()\n        tools_names = self._build_tools_names()\n        agent_description = self.get_tool_description()\n        # TODO: Agent Description Depreciated Feature to be removed\n        description = f\"{agent_description}{tools_names}\"\n        tools = component_toolkit(component=self).get_tools(\n            tool_name=self.get_tool_name(), tool_description=description, callbacks=self.get_langchain_callbacks()\n        )\n        if hasattr(self, \"tools_metadata\"):\n            tools = component_toolkit(component=self, metadata=self.tools_metadata).update_tools_metadata(tools=tools)\n        return tools\n"
              },
              "handle_parsing_errors": {
                "_input_type": "BoolInput",
                "advanced": true,
                "display_name": "Handle Parse Errors",
                "dynamic": false,
                "info": "Should the Agent fix errors when reading user input for better processing?",
                "list": false,
                "name": "handle_parsing_errors",
                "placeholder": "",
                "required": false,
                "show": true,
                "title_case": false,
                "trace_as_metadata": true,
                "type": "bool",
                "value": true
              },
              "input_value": {
                "_input_type": "MessageTextInput",
                "advanced": false,
                "display_name": "Input",
                "dynamic": false,
                "info": "The input provided by the user for the agent to process.",
                "input_types": [
                  "Message"
                ],
                "list": false,
                "load_from_db": false,
                "name": "input_value",
                "placeholder": "",
                "required": false,
                "show": true,
                "title_case": false,
                "tool_mode": true,
                "trace_as_input": true,
                "trace_as_metadata": true,
                "type": "str",
                "value": ""
              },
              "json_mode": {
                "_input_type": "BoolInput",
                "advanced": true,
                "display_name": "JSON Mode",
                "dynamic": false,
                "info": "If True, it will output JSON regardless of passing a schema.",
                "list": false,
                "name": "json_mode",
                "placeholder": "",
                "required": false,
                "show": true,
                "title_case": false,
                "trace_as_metadata": true,
                "type": "bool",
                "value": false
              },
              "max_iterations": {
                "_input_type": "IntInput",
                "advanced": true,
                "display_name": "Max Iterations",
                "dynamic": false,
                "info": "The maximum number of attempts the agent can make to complete its task before it stops.",
                "list": false,
                "name": "max_iterations",
                "placeholder": "",
                "required": false,
                "show": true,
                "title_case": false,
                "trace_as_metadata": true,
                "type": "int",
                "value": 15
              },
              "max_retries": {
                "_input_type": "IntInput",
                "advanced": true,
                "display_name": "Max Retries",
                "dynamic": false,
                "info": "The maximum number of retries to make when generating.",
                "list": false,
                "list_add_label": "Add More",
                "name": "max_retries",
                "placeholder": "",
                "required": false,
                "show": true,
                "title_case": false,
                "tool_mode": false,
                "trace_as_metadata": true,
                "type": "int",
                "value": 5
              },
              "max_tokens": {
                "_input_type": "IntInput",
                "advanced": true,
                "display_name": "Max Tokens",
                "dynamic": false,
                "info": "The maximum number of tokens to generate. Set to 0 for unlimited tokens.",
                "list": false,
                "name": "max_tokens",
                "placeholder": "",
                "range_spec": {
                  "max": 128000,
                  "min": 0,
                  "step": 0.1,
                  "step_type": "float"
                },
                "required": false,
                "show": true,
                "title_case": false,
                "trace_as_metadata": true,
                "type": "int",
                "value": ""
              },
              "memory": {
                "_input_type": "HandleInput",
                "advanced": true,
                "display_name": "External Memory",
                "dynamic": false,
                "info": "Retrieve messages from an external memory. If empty, it will use the Langflow tables.",
                "input_types": [
                  "Memory"
                ],
                "list": false,
                "name": "memory",
                "placeholder": "",
                "required": false,
                "show": true,
                "title_case": false,
                "trace_as_metadata": true,
                "type": "other",
                "value": ""
              },
              "model_kwargs": {
                "_input_type": "DictInput",
                "advanced": true,
                "display_name": "Model Kwargs",
                "dynamic": false,
                "info": "Additional keyword arguments to pass to the model.",
                "list": false,
                "name": "model_kwargs",
                "placeholder": "",
                "required": false,
                "show": true,
                "title_case": false,
                "trace_as_input": true,
                "type": "dict",
                "value": {}
              },
              "model_name": {
                "_input_type": "DropdownInput",
                "advanced": false,
                "combobox": true,
                "display_name": "Model Name",
                "dynamic": false,
                "info": "To see the model names, first choose a provider. Then, enter your API key and click the refresh button next to the model name.",
                "name": "model_name",
                "options": [
                  "gpt-4o-mini",
                  "gpt-4o",
                  "gpt-4-turbo",
                  "gpt-4-turbo-preview",
                  "gpt-4",
                  "gpt-3.5-turbo",
                  "gpt-3.5-turbo-0125"
                ],
                "placeholder": "",
                "required": false,
                "show": true,
                "title_case": false,
                "tool_mode": false,
                "trace_as_metadata": true,
                "type": "str",
                "value": "gpt-4o-mini"
              },
              "n_messages": {
                "_input_type": "IntInput",
                "advanced": true,
                "display_name": "Number of Messages",
                "dynamic": false,
                "info": "Number of messages to retrieve.",
                "list": false,
                "name": "n_messages",
                "placeholder": "",
                "required": false,
                "show": true,
                "title_case": false,
                "trace_as_metadata": true,
                "type": "int",
                "value": 100
              },
              "openai_api_base": {
                "_input_type": "StrInput",
                "advanced": true,
                "display_name": "OpenAI API Base",
                "dynamic": false,
                "info": "The base URL of the OpenAI API. Defaults to https://api.openai.com/v1. You can change this to use other APIs like JinaChat, LocalAI and Prem.",
                "list": false,
                "load_from_db": false,
                "name": "openai_api_base",
                "placeholder": "",
                "required": false,
                "show": true,
                "title_case": false,
                "trace_as_metadata": true,
                "type": "str",
                "value": ""
              },
              "order": {
                "_input_type": "DropdownInput",
                "advanced": true,
                "combobox": false,
                "display_name": "Order",
                "dynamic": false,
                "info": "Order of the messages.",
                "name": "order",
                "options": [
                  "Ascending",
                  "Descending"
                ],
                "placeholder": "",
                "required": false,
                "show": true,
                "title_case": false,
                "tool_mode": false,
                "trace_as_metadata": true,
                "type": "str",
                "value": "Ascending"
              },
              "seed": {
                "_input_type": "IntInput",
                "advanced": true,
                "display_name": "Seed",
                "dynamic": false,
                "info": "The seed controls the reproducibility of the job.",
                "list": false,
                "name": "seed",
                "placeholder": "",
                "required": false,
                "show": true,
                "title_case": false,
                "trace_as_metadata": true,
                "type": "int",
                "value": 1
              },
              "sender": {
                "_input_type": "DropdownInput",
                "advanced": true,
                "combobox": false,
                "display_name": "Sender Type",
                "dynamic": false,
                "info": "Filter by sender type.",
                "name": "sender",
                "options": [
                  "Machine",
                  "User",
                  "Machine and User"
                ],
                "placeholder": "",
                "required": false,
                "show": true,
                "title_case": false,
                "tool_mode": false,
                "trace_as_metadata": true,
                "type": "str",
                "value": "Machine and User"
              },
              "sender_name": {
                "_input_type": "MessageTextInput",
                "advanced": true,
                "display_name": "Sender Name",
                "dynamic": false,
                "info": "Filter by sender name.",
                "input_types": [
                  "Message"
                ],
                "list": false,
                "load_from_db": false,
                "name": "sender_name",
                "placeholder": "",
                "required": false,
                "show": true,
                "title_case": false,
                "tool_mode": false,
                "trace_as_input": true,
                "trace_as_metadata": true,
                "type": "str",
                "value": ""
              },
              "session_id": {
                "_input_type": "MessageTextInput",
                "advanced": true,
                "display_name": "Session ID",
                "dynamic": false,
                "info": "The session ID of the chat. If empty, the current session ID parameter will be used.",
                "input_types": [
                  "Message"
                ],
                "list": false,
                "load_from_db": false,
                "name": "session_id",
                "placeholder": "",
                "required": false,
                "show": true,
                "title_case": false,
                "tool_mode": false,
                "trace_as_input": true,
                "trace_as_metadata": true,
                "type": "str",
                "value": ""
              },
              "system_prompt": {
                "_input_type": "MultilineInput",
                "advanced": false,
                "display_name": "Agent Instructions",
                "dynamic": false,
                "info": "System Prompt: Initial instructions and context provided to guide the agent's behavior.",
                "input_types": [
                  "Message"
                ],
                "list": false,
                "load_from_db": false,
                "multiline": true,
                "name": "system_prompt",
                "placeholder": "",
                "required": false,
                "show": true,
                "title_case": false,
                "tool_mode": false,
                "trace_as_input": true,
                "trace_as_metadata": true,
                "type": "str",
                "value": "You are a knowledgeable Local Expert with extensive information about the selected city, its attractions, and customs. Your goal is to provide the BEST insights about the city. Compile an in-depth guide for travelers, including key attractions, local customs, special events, and daily activity recommendations. Focus on hidden gems and local hotspots. Your final output should be a comprehensive city guide, rich in cultural insights and practical tips."
              },
              "temperature": {
                "_input_type": "FloatInput",
                "advanced": true,
                "display_name": "Temperature",
                "dynamic": false,
                "info": "",
                "list": false,
                "name": "temperature",
                "placeholder": "",
                "required": false,
                "show": true,
                "title_case": false,
                "trace_as_metadata": true,
                "type": "float",
                "value": 0.1
              },
              "template": {
                "_input_type": "MultilineInput",
                "advanced": true,
                "display_name": "Template",
                "dynamic": false,
                "info": "The template to use for formatting the data. It can contain the keys {text}, {sender} or any other key in the message data.",
                "input_types": [
                  "Message"
                ],
                "list": false,
                "load_from_db": false,
                "multiline": true,
                "name": "template",
                "placeholder": "",
                "required": false,
                "show": true,
                "title_case": false,
                "tool_mode": false,
                "trace_as_input": true,
                "trace_as_metadata": true,
                "type": "str",
                "value": "{sender_name}: {text}"
              },
              "timeout": {
                "_input_type": "IntInput",
                "advanced": true,
                "display_name": "Timeout",
                "dynamic": false,
                "info": "The timeout for requests to OpenAI completion API.",
                "list": false,
                "list_add_label": "Add More",
                "name": "timeout",
                "placeholder": "",
                "required": false,
                "show": true,
                "title_case": false,
                "tool_mode": false,
                "trace_as_metadata": true,
                "type": "int",
                "value": 700
              },
              "tools": {
                "_input_type": "HandleInput",
                "advanced": false,
                "display_name": "Tools",
                "dynamic": false,
                "info": "These are the tools that the agent can use to help with tasks.",
                "input_types": [
                  "Tool"
                ],
                "list": true,
                "name": "tools",
                "placeholder": "",
                "required": false,
                "show": true,
                "title_case": false,
                "trace_as_metadata": true,
                "type": "other",
                "value": ""
              },
              "verbose": {
                "_input_type": "BoolInput",
                "advanced": true,
                "display_name": "Verbose",
                "dynamic": false,
                "info": "",
                "list": false,
                "name": "verbose",
                "placeholder": "",
                "required": false,
                "show": true,
                "title_case": false,
                "trace_as_metadata": true,
                "type": "bool",
                "value": true
              }
            },
            "tool_mode": false
          },
          "type": "Agent"
        },
        "dragging": false,
        "height": 725,
        "id": "Agent-Mb2Ep",
        "measured": {
          "height": 725,
          "width": 320
        },
        "position": {
          "x": 3185.66991544494,
          "y": 355.95841004876377
        },
        "positionAbsolute": {
          "x": 3185.66991544494,
          "y": 355.95841004876377
        },
        "selected": false,
        "type": "genericNode",
        "width": 360
      },
      {
        "data": {
          "description": "Define the agent's instructions, then enter a task to complete using tools.",
          "display_name": "Travel Concierge Agent",
          "id": "Agent-8PETJ",
          "node": {
            "base_classes": [
              "Message"
            ],
            "beta": false,
            "conditional_paths": [],
            "custom_fields": {},
            "description": "Define the agent's instructions, then enter a task to complete using tools.",
            "display_name": "Travel Concierge Agent",
            "documentation": "",
            "edited": false,
            "field_order": [
              "agent_llm",
              "max_tokens",
              "model_kwargs",
              "json_mode",
              "output_schema",
              "model_name",
              "openai_api_base",
              "api_key",
              "temperature",
              "seed",
              "output_parser",
              "system_prompt",
              "tools",
              "input_value",
              "handle_parsing_errors",
              "verbose",
              "max_iterations",
              "agent_description",
              "memory",
              "sender",
              "sender_name",
              "n_messages",
              "session_id",
              "order",
              "template",
              "add_current_date_tool"
            ],
            "frozen": false,
            "icon": "bot",
            "legacy": false,
            "lf_version": "1.1.1",
            "metadata": {},
            "output_types": [],
            "outputs": [
              {
                "allows_loop": false,
                "cache": true,
                "display_name": "Response",
                "method": "message_response",
                "name": "response",
                "selected": "Message",
                "tool_mode": true,
                "types": [
                  "Message"
                ],
<<<<<<< HEAD
                "value": "__UNDEFINED__"
              },
              {
                "allows_loop": false,
                "cache": true,
                "display_name": "Toolset",
                "method": "to_toolkit",
                "name": "component_as_tool",
                "selected": "Tool",
                "tool_mode": true,
                "types": [
                  "Tool"
                ],
=======
>>>>>>> 7b3dc0b4
                "value": "__UNDEFINED__"
              }
            ],
            "pinned": false,
            "template": {
              "_type": "Component",
              "add_current_date_tool": {
                "_input_type": "BoolInput",
                "advanced": true,
                "display_name": "Current Date",
                "dynamic": false,
                "info": "If true, will add a tool to the agent that returns the current date.",
                "list": false,
                "name": "add_current_date_tool",
                "placeholder": "",
                "required": false,
                "show": true,
                "title_case": false,
                "trace_as_metadata": true,
                "type": "bool",
                "value": true
              },
              "agent_description": {
                "_input_type": "MultilineInput",
                "advanced": true,
                "display_name": "Agent Description [Deprecated]",
                "dynamic": false,
                "info": "The description of the agent. This is only used when in Tool Mode. Defaults to 'A helpful assistant with access to the following tools:' and tools are added dynamically. This feature is deprecated and will be removed in future versions.",
                "input_types": [
                  "Message"
                ],
                "list": false,
                "load_from_db": false,
                "multiline": true,
                "name": "agent_description",
                "placeholder": "",
                "required": false,
                "show": true,
                "title_case": false,
                "tool_mode": false,
                "trace_as_input": true,
                "trace_as_metadata": true,
                "type": "str",
                "value": "A helpful assistant with access to the following tools:"
              },
              "agent_llm": {
                "_input_type": "DropdownInput",
                "advanced": false,
                "combobox": false,
                "display_name": "Model Provider",
                "dynamic": false,
                "info": "The provider of the language model that the agent will use to generate responses.",
                "input_types": [],
                "name": "agent_llm",
                "options": [
                  "Amazon Bedrock",
                  "Anthropic",
                  "Azure OpenAI",
                  "Google Generative AI",
                  "Groq",
                  "NVIDIA",
                  "OpenAI",
                  "SambaNova",
                  "Custom"
                ],
                "placeholder": "",
                "real_time_refresh": true,
                "required": false,
                "show": true,
                "title_case": false,
                "tool_mode": false,
                "trace_as_metadata": true,
                "type": "str",
                "value": "OpenAI"
              },
              "api_key": {
                "_input_type": "SecretStrInput",
                "advanced": false,
                "display_name": "OpenAI API Key",
                "dynamic": false,
                "info": "The OpenAI API Key to use for the OpenAI model.",
                "input_types": [
                  "Message"
                ],
                "load_from_db": true,
                "name": "api_key",
                "password": true,
                "placeholder": "",
                "required": true,
                "show": true,
                "title_case": false,
                "type": "str",
                "value": "OPENAI_API_KEY"
              },
              "code": {
                "advanced": true,
                "dynamic": true,
                "fileTypes": [],
                "file_path": "",
                "info": "",
                "list": false,
                "load_from_db": false,
                "multiline": true,
                "name": "code",
                "password": false,
                "placeholder": "",
                "required": true,
                "show": true,
                "title_case": false,
                "type": "code",
                "value": "from langchain_core.tools import StructuredTool\n\nfrom langflow.base.agents.agent import LCToolsAgentComponent\nfrom langflow.base.agents.events import ExceptionWithMessageError\nfrom langflow.base.models.model_input_constants import (\n    ALL_PROVIDER_FIELDS,\n    MODEL_DYNAMIC_UPDATE_FIELDS,\n    MODEL_PROVIDERS_DICT,\n)\nfrom langflow.base.models.model_utils import get_model_name\nfrom langflow.components.helpers import CurrentDateComponent\nfrom langflow.components.helpers.memory import MemoryComponent\nfrom langflow.components.langchain_utilities.tool_calling import ToolCallingAgentComponent\nfrom langflow.custom.custom_component.component import _get_component_toolkit\nfrom langflow.custom.utils import update_component_build_config\nfrom langflow.field_typing import Tool\nfrom langflow.io import BoolInput, DropdownInput, MultilineInput, Output\nfrom langflow.logging import logger\nfrom langflow.schema.dotdict import dotdict\nfrom langflow.schema.message import Message\n\n\ndef set_advanced_true(component_input):\n    component_input.advanced = True\n    return component_input\n\n\nclass AgentComponent(ToolCallingAgentComponent):\n    display_name: str = \"Agent\"\n    description: str = \"Define the agent's instructions, then enter a task to complete using tools.\"\n    icon = \"bot\"\n    beta = False\n    name = \"Agent\"\n\n    memory_inputs = [set_advanced_true(component_input) for component_input in MemoryComponent().inputs]\n\n    inputs = [\n        DropdownInput(\n            name=\"agent_llm\",\n            display_name=\"Model Provider\",\n            info=\"The provider of the language model that the agent will use to generate responses.\",\n            options=[*sorted(MODEL_PROVIDERS_DICT.keys()), \"Custom\"],\n            value=\"OpenAI\",\n            real_time_refresh=True,\n            input_types=[],\n        ),\n        *MODEL_PROVIDERS_DICT[\"OpenAI\"][\"inputs\"],\n        MultilineInput(\n            name=\"system_prompt\",\n            display_name=\"Agent Instructions\",\n            info=\"System Prompt: Initial instructions and context provided to guide the agent's behavior.\",\n            value=\"You are a helpful assistant that can use tools to answer questions and perform tasks.\",\n            advanced=False,\n        ),\n        *LCToolsAgentComponent._base_inputs,\n        *memory_inputs,\n        BoolInput(\n            name=\"add_current_date_tool\",\n            display_name=\"Current Date\",\n            advanced=True,\n            info=\"If true, will add a tool to the agent that returns the current date.\",\n            value=True,\n        ),\n    ]\n    outputs = [Output(name=\"response\", display_name=\"Response\", method=\"message_response\")]\n\n    async def message_response(self) -> Message:\n        try:\n            # Get LLM model and validate\n            llm_model, display_name = self.get_llm()\n            if llm_model is None:\n                msg = \"No language model selected. Please choose a model to proceed.\"\n                raise ValueError(msg)\n            self.model_name = get_model_name(llm_model, display_name=display_name)\n\n            # Get memory data\n            self.chat_history = await self.get_memory_data()\n\n            # Add current date tool if enabled\n            if self.add_current_date_tool:\n                if not isinstance(self.tools, list):  # type: ignore[has-type]\n                    self.tools = []\n                current_date_tool = (await CurrentDateComponent(**self.get_base_args()).to_toolkit()).pop(0)\n                if not isinstance(current_date_tool, StructuredTool):\n                    msg = \"CurrentDateComponent must be converted to a StructuredTool\"\n                    raise TypeError(msg)\n                self.tools.append(current_date_tool)\n\n            # Validate tools\n            if not self.tools:\n                msg = \"Tools are required to run the agent. Please add at least one tool.\"\n                raise ValueError(msg)\n\n            # Set up and run agent\n            self.set(\n                llm=llm_model,\n                tools=self.tools,\n                chat_history=self.chat_history,\n                input_value=self.input_value,\n                system_prompt=self.system_prompt,\n            )\n            agent = self.create_agent_runnable()\n            return await self.run_agent(agent)\n\n        except (ValueError, TypeError, KeyError) as e:\n            logger.error(f\"{type(e).__name__}: {e!s}\")\n            raise\n        except ExceptionWithMessageError as e:\n            logger.error(f\"ExceptionWithMessageError occurred: {e}\")\n            raise\n        except Exception as e:\n            logger.error(f\"Unexpected error: {e!s}\")\n            raise\n\n    async def get_memory_data(self):\n        memory_kwargs = {\n            component_input.name: getattr(self, f\"{component_input.name}\") for component_input in self.memory_inputs\n        }\n        # filter out empty values\n        memory_kwargs = {k: v for k, v in memory_kwargs.items() if v}\n\n        return await MemoryComponent(**self.get_base_args()).set(**memory_kwargs).retrieve_messages()\n\n    def get_llm(self):\n        if not isinstance(self.agent_llm, str):\n            return self.agent_llm, None\n\n        try:\n            provider_info = MODEL_PROVIDERS_DICT.get(self.agent_llm)\n            if not provider_info:\n                msg = f\"Invalid model provider: {self.agent_llm}\"\n                raise ValueError(msg)\n\n            component_class = provider_info.get(\"component_class\")\n            display_name = component_class.display_name\n            inputs = provider_info.get(\"inputs\")\n            prefix = provider_info.get(\"prefix\", \"\")\n\n            return self._build_llm_model(component_class, inputs, prefix), display_name\n\n        except Exception as e:\n            logger.error(f\"Error building {self.agent_llm} language model: {e!s}\")\n            msg = f\"Failed to initialize language model: {e!s}\"\n            raise ValueError(msg) from e\n\n    def _build_llm_model(self, component, inputs, prefix=\"\"):\n        model_kwargs = {input_.name: getattr(self, f\"{prefix}{input_.name}\") for input_ in inputs}\n        return component.set(**model_kwargs).build_model()\n\n    def set_component_params(self, component):\n        provider_info = MODEL_PROVIDERS_DICT.get(self.agent_llm)\n        if provider_info:\n            inputs = provider_info.get(\"inputs\")\n            prefix = provider_info.get(\"prefix\")\n            model_kwargs = {input_.name: getattr(self, f\"{prefix}{input_.name}\") for input_ in inputs}\n\n            return component.set(**model_kwargs)\n        return component\n\n    def delete_fields(self, build_config: dotdict, fields: dict | list[str]) -> None:\n        \"\"\"Delete specified fields from build_config.\"\"\"\n        for field in fields:\n            build_config.pop(field, None)\n\n    def update_input_types(self, build_config: dotdict) -> dotdict:\n        \"\"\"Update input types for all fields in build_config.\"\"\"\n        for key, value in build_config.items():\n            if isinstance(value, dict):\n                if value.get(\"input_types\") is None:\n                    build_config[key][\"input_types\"] = []\n            elif hasattr(value, \"input_types\") and value.input_types is None:\n                value.input_types = []\n        return build_config\n\n    async def update_build_config(\n        self, build_config: dotdict, field_value: str, field_name: str | None = None\n    ) -> dotdict:\n        # Iterate over all providers in the MODEL_PROVIDERS_DICT\n        # Existing logic for updating build_config\n        if field_name in (\"agent_llm\",):\n            build_config[\"agent_llm\"][\"value\"] = field_value\n            provider_info = MODEL_PROVIDERS_DICT.get(field_value)\n            if provider_info:\n                component_class = provider_info.get(\"component_class\")\n                if component_class and hasattr(component_class, \"update_build_config\"):\n                    # Call the component class's update_build_config method\n                    build_config = await update_component_build_config(\n                        component_class, build_config, field_value, \"model_name\"\n                    )\n\n            provider_configs: dict[str, tuple[dict, list[dict]]] = {\n                provider: (\n                    MODEL_PROVIDERS_DICT[provider][\"fields\"],\n                    [\n                        MODEL_PROVIDERS_DICT[other_provider][\"fields\"]\n                        for other_provider in MODEL_PROVIDERS_DICT\n                        if other_provider != provider\n                    ],\n                )\n                for provider in MODEL_PROVIDERS_DICT\n            }\n            if field_value in provider_configs:\n                fields_to_add, fields_to_delete = provider_configs[field_value]\n\n                # Delete fields from other providers\n                for fields in fields_to_delete:\n                    self.delete_fields(build_config, fields)\n\n                # Add provider-specific fields\n                if field_value == \"OpenAI\" and not any(field in build_config for field in fields_to_add):\n                    build_config.update(fields_to_add)\n                else:\n                    build_config.update(fields_to_add)\n                # Reset input types for agent_llm\n                build_config[\"agent_llm\"][\"input_types\"] = []\n            elif field_value == \"Custom\":\n                # Delete all provider fields\n                self.delete_fields(build_config, ALL_PROVIDER_FIELDS)\n                # Update with custom component\n                custom_component = DropdownInput(\n                    name=\"agent_llm\",\n                    display_name=\"Language Model\",\n                    options=[*sorted(MODEL_PROVIDERS_DICT.keys()), \"Custom\"],\n                    value=\"Custom\",\n                    real_time_refresh=True,\n                    input_types=[\"LanguageModel\"],\n                )\n                build_config.update({\"agent_llm\": custom_component.to_dict()})\n            # Update input types for all fields\n            build_config = self.update_input_types(build_config)\n\n            # Validate required keys\n            default_keys = [\n                \"code\",\n                \"_type\",\n                \"agent_llm\",\n                \"tools\",\n                \"input_value\",\n                \"add_current_date_tool\",\n                \"system_prompt\",\n                \"agent_description\",\n                \"max_iterations\",\n                \"handle_parsing_errors\",\n                \"verbose\",\n            ]\n            missing_keys = [key for key in default_keys if key not in build_config]\n            if missing_keys:\n                msg = f\"Missing required keys in build_config: {missing_keys}\"\n                raise ValueError(msg)\n        if (\n            isinstance(self.agent_llm, str)\n            and self.agent_llm in MODEL_PROVIDERS_DICT\n            and field_name in MODEL_DYNAMIC_UPDATE_FIELDS\n        ):\n            provider_info = MODEL_PROVIDERS_DICT.get(self.agent_llm)\n            if provider_info:\n                component_class = provider_info.get(\"component_class\")\n                component_class = self.set_component_params(component_class)\n                prefix = provider_info.get(\"prefix\")\n                if component_class and hasattr(component_class, \"update_build_config\"):\n                    # Call each component class's update_build_config method\n                    # remove the prefix from the field_name\n                    if isinstance(field_name, str) and isinstance(prefix, str):\n                        field_name = field_name.replace(prefix, \"\")\n                    build_config = await update_component_build_config(\n                        component_class, build_config, field_value, \"model_name\"\n                    )\n        return dotdict({k: v.to_dict() if hasattr(v, \"to_dict\") else v for k, v in build_config.items()})\n\n    async def to_toolkit(self) -> list[Tool]:\n        component_toolkit = _get_component_toolkit()\n        tools_names = self._build_tools_names()\n        agent_description = self.get_tool_description()\n        # TODO: Agent Description Depreciated Feature to be removed\n        description = f\"{agent_description}{tools_names}\"\n        tools = component_toolkit(component=self).get_tools(\n            tool_name=self.get_tool_name(), tool_description=description, callbacks=self.get_langchain_callbacks()\n        )\n        if hasattr(self, \"tools_metadata\"):\n            tools = component_toolkit(component=self, metadata=self.tools_metadata).update_tools_metadata(tools=tools)\n        return tools\n"
              },
              "handle_parsing_errors": {
                "_input_type": "BoolInput",
                "advanced": true,
                "display_name": "Handle Parse Errors",
                "dynamic": false,
                "info": "Should the Agent fix errors when reading user input for better processing?",
                "list": false,
                "name": "handle_parsing_errors",
                "placeholder": "",
                "required": false,
                "show": true,
                "title_case": false,
                "trace_as_metadata": true,
                "type": "bool",
                "value": true
              },
              "input_value": {
                "_input_type": "MessageTextInput",
                "advanced": false,
                "display_name": "Input",
                "dynamic": false,
                "info": "The input provided by the user for the agent to process.",
                "input_types": [
                  "Message"
                ],
                "list": false,
                "load_from_db": false,
                "name": "input_value",
                "placeholder": "",
                "required": false,
                "show": true,
                "title_case": false,
                "tool_mode": true,
                "trace_as_input": true,
                "trace_as_metadata": true,
                "type": "str",
                "value": ""
              },
              "json_mode": {
                "_input_type": "BoolInput",
                "advanced": true,
                "display_name": "JSON Mode",
                "dynamic": false,
                "info": "If True, it will output JSON regardless of passing a schema.",
                "list": false,
                "name": "json_mode",
                "placeholder": "",
                "required": false,
                "show": true,
                "title_case": false,
                "trace_as_metadata": true,
                "type": "bool",
                "value": false
              },
              "max_iterations": {
                "_input_type": "IntInput",
                "advanced": true,
                "display_name": "Max Iterations",
                "dynamic": false,
                "info": "The maximum number of attempts the agent can make to complete its task before it stops.",
                "list": false,
                "name": "max_iterations",
                "placeholder": "",
                "required": false,
                "show": true,
                "title_case": false,
                "trace_as_metadata": true,
                "type": "int",
                "value": 15
              },
              "max_retries": {
                "_input_type": "IntInput",
                "advanced": true,
                "display_name": "Max Retries",
                "dynamic": false,
                "info": "The maximum number of retries to make when generating.",
                "list": false,
                "list_add_label": "Add More",
                "name": "max_retries",
                "placeholder": "",
                "required": false,
                "show": true,
                "title_case": false,
                "tool_mode": false,
                "trace_as_metadata": true,
                "type": "int",
                "value": 5
              },
              "max_tokens": {
                "_input_type": "IntInput",
                "advanced": true,
                "display_name": "Max Tokens",
                "dynamic": false,
                "info": "The maximum number of tokens to generate. Set to 0 for unlimited tokens.",
                "list": false,
                "name": "max_tokens",
                "placeholder": "",
                "range_spec": {
                  "max": 128000,
                  "min": 0,
                  "step": 0.1,
                  "step_type": "float"
                },
                "required": false,
                "show": true,
                "title_case": false,
                "trace_as_metadata": true,
                "type": "int",
                "value": ""
              },
              "memory": {
                "_input_type": "HandleInput",
                "advanced": true,
                "display_name": "External Memory",
                "dynamic": false,
                "info": "Retrieve messages from an external memory. If empty, it will use the Langflow tables.",
                "input_types": [
                  "Memory"
                ],
                "list": false,
                "name": "memory",
                "placeholder": "",
                "required": false,
                "show": true,
                "title_case": false,
                "trace_as_metadata": true,
                "type": "other",
                "value": ""
              },
              "model_kwargs": {
                "_input_type": "DictInput",
                "advanced": true,
                "display_name": "Model Kwargs",
                "dynamic": false,
                "info": "Additional keyword arguments to pass to the model.",
                "list": false,
                "name": "model_kwargs",
                "placeholder": "",
                "required": false,
                "show": true,
                "title_case": false,
                "trace_as_input": true,
                "type": "dict",
                "value": {}
              },
              "model_name": {
                "_input_type": "DropdownInput",
                "advanced": false,
                "combobox": true,
                "display_name": "Model Name",
                "dynamic": false,
                "info": "To see the model names, first choose a provider. Then, enter your API key and click the refresh button next to the model name.",
                "name": "model_name",
                "options": [
                  "gpt-4o-mini",
                  "gpt-4o",
                  "gpt-4-turbo",
                  "gpt-4-turbo-preview",
                  "gpt-4",
                  "gpt-3.5-turbo",
                  "gpt-3.5-turbo-0125"
                ],
                "placeholder": "",
                "required": false,
                "show": true,
                "title_case": false,
                "tool_mode": false,
                "trace_as_metadata": true,
                "type": "str",
                "value": "gpt-4o-mini"
              },
              "n_messages": {
                "_input_type": "IntInput",
                "advanced": true,
                "display_name": "Number of Messages",
                "dynamic": false,
                "info": "Number of messages to retrieve.",
                "list": false,
                "name": "n_messages",
                "placeholder": "",
                "required": false,
                "show": true,
                "title_case": false,
                "trace_as_metadata": true,
                "type": "int",
                "value": 100
              },
              "openai_api_base": {
                "_input_type": "StrInput",
                "advanced": true,
                "display_name": "OpenAI API Base",
                "dynamic": false,
                "info": "The base URL of the OpenAI API. Defaults to https://api.openai.com/v1. You can change this to use other APIs like JinaChat, LocalAI and Prem.",
                "list": false,
                "load_from_db": false,
                "name": "openai_api_base",
                "placeholder": "",
                "required": false,
                "show": true,
                "title_case": false,
                "trace_as_metadata": true,
                "type": "str",
                "value": ""
              },
              "order": {
                "_input_type": "DropdownInput",
                "advanced": true,
                "combobox": false,
                "display_name": "Order",
                "dynamic": false,
                "info": "Order of the messages.",
                "name": "order",
                "options": [
                  "Ascending",
                  "Descending"
                ],
                "placeholder": "",
                "required": false,
                "show": true,
                "title_case": false,
                "tool_mode": false,
                "trace_as_metadata": true,
                "type": "str",
                "value": "Ascending"
              },
              "seed": {
                "_input_type": "IntInput",
                "advanced": true,
                "display_name": "Seed",
                "dynamic": false,
                "info": "The seed controls the reproducibility of the job.",
                "list": false,
                "name": "seed",
                "placeholder": "",
                "required": false,
                "show": true,
                "title_case": false,
                "trace_as_metadata": true,
                "type": "int",
                "value": 1
              },
              "sender": {
                "_input_type": "DropdownInput",
                "advanced": true,
                "combobox": false,
                "display_name": "Sender Type",
                "dynamic": false,
                "info": "Filter by sender type.",
                "name": "sender",
                "options": [
                  "Machine",
                  "User",
                  "Machine and User"
                ],
                "placeholder": "",
                "required": false,
                "show": true,
                "title_case": false,
                "tool_mode": false,
                "trace_as_metadata": true,
                "type": "str",
                "value": "Machine and User"
              },
              "sender_name": {
                "_input_type": "MessageTextInput",
                "advanced": true,
                "display_name": "Sender Name",
                "dynamic": false,
                "info": "Filter by sender name.",
                "input_types": [
                  "Message"
                ],
                "list": false,
                "load_from_db": false,
                "name": "sender_name",
                "placeholder": "",
                "required": false,
                "show": true,
                "title_case": false,
                "tool_mode": false,
                "trace_as_input": true,
                "trace_as_metadata": true,
                "type": "str",
                "value": ""
              },
              "session_id": {
                "_input_type": "MessageTextInput",
                "advanced": true,
                "display_name": "Session ID",
                "dynamic": false,
                "info": "The session ID of the chat. If empty, the current session ID parameter will be used.",
                "input_types": [
                  "Message"
                ],
                "list": false,
                "load_from_db": false,
                "name": "session_id",
                "placeholder": "",
                "required": false,
                "show": true,
                "title_case": false,
                "tool_mode": false,
                "trace_as_input": true,
                "trace_as_metadata": true,
                "type": "str",
                "value": ""
              },
              "system_prompt": {
                "_input_type": "MultilineInput",
                "advanced": false,
                "display_name": "Agent Instructions",
                "dynamic": false,
                "info": "System Prompt: Initial instructions and context provided to guide the agent's behavior.",
                "input_types": [
                  "Message"
                ],
                "list": false,
                "load_from_db": false,
                "multiline": true,
                "name": "system_prompt",
                "placeholder": "",
                "required": false,
                "show": true,
                "title_case": false,
                "tool_mode": false,
                "trace_as_input": true,
                "trace_as_metadata": true,
                "type": "str",
                "value": "You are an Amazing Travel Concierge, a specialist in travel planning and logistics with decades of experience. Your goal is to create the most amazing travel itineraries with budget and packing suggestions for the city. Expand the city guide into a full 7-day travel itinerary with detailed per-day plans. Include weather forecasts, places to eat, packing suggestions, and a budget breakdown. Suggest actual places to visit, hotels to stay, and restaurants to go to. Your final output should be a complete expanded travel plan, formatted as markdown, encompassing a daily schedule, anticipated weather conditions, recommended clothing and items to pack, and a detailed budget."
              },
              "temperature": {
                "_input_type": "FloatInput",
                "advanced": true,
                "display_name": "Temperature",
                "dynamic": false,
                "info": "",
                "list": false,
                "name": "temperature",
                "placeholder": "",
                "required": false,
                "show": true,
                "title_case": false,
                "trace_as_metadata": true,
                "type": "float",
                "value": 0.1
              },
              "template": {
                "_input_type": "MultilineInput",
                "advanced": true,
                "display_name": "Template",
                "dynamic": false,
                "info": "The template to use for formatting the data. It can contain the keys {text}, {sender} or any other key in the message data.",
                "input_types": [
                  "Message"
                ],
                "list": false,
                "load_from_db": false,
                "multiline": true,
                "name": "template",
                "placeholder": "",
                "required": false,
                "show": true,
                "title_case": false,
                "tool_mode": false,
                "trace_as_input": true,
                "trace_as_metadata": true,
                "type": "str",
                "value": "{sender_name}: {text}"
              },
              "timeout": {
                "_input_type": "IntInput",
                "advanced": true,
                "display_name": "Timeout",
                "dynamic": false,
                "info": "The timeout for requests to OpenAI completion API.",
                "list": false,
                "list_add_label": "Add More",
                "name": "timeout",
                "placeholder": "",
                "required": false,
                "show": true,
                "title_case": false,
                "tool_mode": false,
                "trace_as_metadata": true,
                "type": "int",
                "value": 700
              },
              "tools": {
                "_input_type": "HandleInput",
                "advanced": false,
                "display_name": "Tools",
                "dynamic": false,
                "info": "These are the tools that the agent can use to help with tasks.",
                "input_types": [
                  "Tool"
                ],
                "list": true,
                "name": "tools",
                "placeholder": "",
                "required": false,
                "show": true,
                "title_case": false,
                "trace_as_metadata": true,
                "type": "other",
                "value": ""
              },
              "verbose": {
                "_input_type": "BoolInput",
                "advanced": true,
                "display_name": "Verbose",
                "dynamic": false,
                "info": "",
                "list": false,
                "name": "verbose",
                "placeholder": "",
                "required": false,
                "show": true,
                "title_case": false,
                "trace_as_metadata": true,
                "type": "bool",
                "value": true
              }
            },
            "tool_mode": false
          },
          "type": "Agent"
        },
        "dragging": false,
        "height": 725,
        "id": "Agent-8PETJ",
        "measured": {
          "height": 725,
          "width": 320
        },
        "position": {
          "x": 3889.695953842898,
          "y": 370.3161168611889
        },
        "positionAbsolute": {
          "x": 3889.695953842898,
          "y": 370.3161168611889
        },
        "selected": false,
        "type": "genericNode",
        "width": 360
      },
      {
        "data": {
          "id": "note-qGsTQ",
          "node": {
            "description": "# Travel Planning Agents \n\nThe travel planning system is a smart setup that uses several specialized \"agents\" to help plan incredible trips. Imagine each agent as a travel expert focusing on a part of your journey. Here's how it works:\n\n- **User-Friendly Start:** You start by telling the system about your travel needs—where you want to go and what you love to do.\n\n- **Data Collection:** The agents uses its tools to gather current info about various destinations, like the best travel times, weather, and costs.\n\n- **Three Key Agents:**\n  - **City Selection Agent:** Picks the best places to visit based on your likes and current data.\n  - **Local Expert Agent:** Gathers interesting details about what to do and see in the chosen city.\n  - **Travel Concierge Agent:** Builds a day-by-day plan that includes where to stay, eat, and explore!\n\n- **Tools and Data:** Each agent uses tools to find and organize the latest information so you get recommendations that are both accurate and exciting.\n\n- **Final Plan:** Once everything is put together, you receive a complete, easy-to-follow travel itinerary, perfect for your adventure!\n",
            "display_name": "",
            "documentation": "",
            "template": {}
          },
          "type": "note"
        },
        "dragging": false,
        "height": 603,
        "id": "note-qGsTQ",
        "measured": {
          "height": 603,
          "width": 325
        },
        "position": {
          "x": 1319.2860379588103,
          "y": 326.7874015110789
        },
        "positionAbsolute": {
          "x": 1076.3710803600266,
          "y": 92.06058855045646
        },
        "resizing": false,
        "selected": true,
        "style": {
          "height": 636,
          "width": 324
        },
        "type": "noteNode",
        "width": 324
      },
      {
        "data": {
          "id": "note-8T0vy",
          "node": {
            "description": "# **City Selection Agent**\n   - **Purpose:** This agent evaluates potential travel destinations based on user input and external data sources.\n   - **Core Functions:** Analyzes factors such as weather, local events, and travel costs to recommend optimal cities.\n   - **Tools Utilized:** Employs APIs and data-fetching tools to gather real-time information for decision-making.\n",
            "display_name": "",
            "documentation": "",
            "template": {
              "backgroundColor": "blue"
            }
          },
          "type": "note"
        },
        "dragging": false,
        "height": 334,
        "id": "note-8T0vy",
        "measured": {
          "height": 334,
          "width": 325
        },
        "position": {
          "x": 2122.4146132377227,
          "y": 485.2212661145467
        },
        "positionAbsolute": {
          "x": 2122.4146132377227,
          "y": 485.2212661145467
        },
        "resizing": false,
        "selected": false,
        "style": {
          "height": 362,
          "width": 331
        },
        "type": "noteNode",
        "width": 324
      },
      {
        "data": {
          "id": "note-FZGo4",
          "node": {
            "description": "# **Local Expert Agent**\n   - **Purpose:** Focused on gathering and providing an in-depth guide to the selected city.\n   - **Core Functions:** Compiles insights into cultural attractions, local customs, and unique experiences.\n   - **Tools Utilized:** Uses web content fetchers and data APIs to collect detailed local insights and enhance the user understanding with hidden gems.\n",
            "display_name": "",
            "documentation": "",
            "template": {
              "backgroundColor": "blue"
            }
          },
          "type": "note"
        },
        "dragging": false,
        "height": 342,
        "id": "note-FZGo4",
        "measured": {
          "height": 342,
          "width": 325
        },
        "position": {
          "x": 2827.660803823376,
          "y": 488.6092281195304
        },
        "positionAbsolute": {
          "x": 2827.660803823376,
          "y": 488.6092281195304
        },
        "resizing": false,
        "selected": false,
        "style": {
          "height": 366,
          "width": 351
        },
        "type": "noteNode",
        "width": 324
      },
      {
        "data": {
          "id": "note-FAKzZ",
          "node": {
            "description": "# **Travel Concierge Agent**\n   - **Purpose:** Crafts detailed travel itineraries that are customized to the traveler's interests and needs.\n   - **Core Functions:** Offers a comprehensive daily schedule, including accommodations, dining spots, and activities.\n   - **Tools Utilized:** Integrates calculators and data tools for accurate budget planning and itinerary logistics.",
            "display_name": "",
            "documentation": "",
            "template": {
              "backgroundColor": "blue"
            }
          },
          "type": "note"
        },
        "dragging": false,
        "height": 336,
        "id": "note-FAKzZ",
        "measured": {
          "height": 336,
          "width": 325
        },
        "position": {
          "x": 3536.084279543714,
          "y": 496.3155992003396
        },
        "positionAbsolute": {
          "x": 3536.084279543714,
          "y": 496.3155992003396
        },
        "resizing": false,
        "selected": false,
        "style": {
          "height": 344,
          "width": 344
        },
        "type": "noteNode",
        "width": 324
      },
      {
        "data": {
          "id": "note-aM3pJ",
          "node": {
            "description": "## Configure the agent by obtaining your OpenAI API key from [platform.openai.com](https://platform.openai.com). Under \"Model Provider\", choose:\n- OpenAI: Default, requires only API key\n- Anthropic/Azure/Groq/NVIDIA: Each requires their own API keys\n- Custom: Use your own model endpoint + authentication\n\nSelect model and input API key before running the flow.",
            "display_name": "",
            "documentation": "",
            "template": {
              "backgroundColor": "rose"
            }
          },
          "type": "note"
        },
        "dragging": false,
        "height": 324,
        "id": "note-aM3pJ",
        "measured": {
          "height": 324,
          "width": 325
        },
        "position": {
          "x": 2463.3881993480218,
          "y": 42.83594355441298
        },
        "positionAbsolute": {
          "x": 2463.3881993480218,
          "y": 42.83594355441298
        },
        "resizing": false,
        "selected": false,
        "type": "noteNode",
        "width": 324
      },
      {
        "data": {
          "id": "URL-hJKTA",
          "node": {
            "base_classes": [
              "Data",
              "DataFrame",
              "Message"
            ],
            "beta": false,
            "category": "data",
            "conditional_paths": [],
            "custom_fields": {},
            "description": "Load and retrive data from specified URLs.",
            "display_name": "URL",
            "documentation": "",
            "edited": false,
            "field_order": [
              "urls",
              "format"
            ],
            "frozen": false,
            "icon": "layout-template",
            "key": "URL",
            "legacy": false,
            "lf_version": "1.1.1",
            "metadata": {},
            "minimized": false,
            "output_types": [],
            "outputs": [
              {
                "allows_loop": false,
                "cache": true,
                "display_name": "Toolset",
                "hidden": null,
                "method": "to_toolkit",
                "name": "component_as_tool",
                "required_inputs": null,
                "selected": "Tool",
                "types": [
                  "Tool"
                ],
                "value": "__UNDEFINED__"
              }
            ],
            "pinned": false,
            "score": 2.220446049250313e-16,
            "template": {
              "_type": "Component",
              "code": {
                "advanced": true,
                "dynamic": true,
                "fileTypes": [],
                "file_path": "",
                "info": "",
                "list": false,
                "load_from_db": false,
                "multiline": true,
                "name": "code",
                "password": false,
                "placeholder": "",
                "required": true,
                "show": true,
                "title_case": false,
                "type": "code",
                "value": "import re\n\nfrom langchain_community.document_loaders import AsyncHtmlLoader, WebBaseLoader\n\nfrom langflow.custom import Component\nfrom langflow.helpers.data import data_to_text\nfrom langflow.io import DropdownInput, MessageTextInput, Output\nfrom langflow.schema import Data\nfrom langflow.schema.dataframe import DataFrame\nfrom langflow.schema.message import Message\n\n\nclass URLComponent(Component):\n    display_name = \"URL\"\n    description = \"Load and retrive data from specified URLs.\"\n    icon = \"layout-template\"\n    name = \"URL\"\n\n    inputs = [\n        MessageTextInput(\n            name=\"urls\",\n            display_name=\"URLs\",\n            is_list=True,\n            tool_mode=True,\n            placeholder=\"Enter a URL...\",\n            list_add_label=\"Add URL\",\n        ),\n        DropdownInput(\n            name=\"format\",\n            display_name=\"Output Format\",\n            info=\"Output Format. Use 'Text' to extract the text from the HTML or 'Raw HTML' for the raw HTML content.\",\n            options=[\"Text\", \"Raw HTML\"],\n            value=\"Text\",\n        ),\n    ]\n\n    outputs = [\n        Output(display_name=\"Data\", name=\"data\", method=\"fetch_content\"),\n        Output(display_name=\"Message\", name=\"text\", method=\"fetch_content_text\"),\n        Output(display_name=\"DataFrame\", name=\"dataframe\", method=\"as_dataframe\"),\n    ]\n\n    def ensure_url(self, string: str) -> str:\n        \"\"\"Ensures the given string is a URL by adding 'http://' if it doesn't start with 'http://' or 'https://'.\n\n        Raises an error if the string is not a valid URL.\n\n        Parameters:\n            string (str): The string to be checked and possibly modified.\n\n        Returns:\n            str: The modified string that is ensured to be a URL.\n\n        Raises:\n            ValueError: If the string is not a valid URL.\n        \"\"\"\n        if not string.startswith((\"http://\", \"https://\")):\n            string = \"http://\" + string\n\n        # Basic URL validation regex\n        url_regex = re.compile(\n            r\"^(https?:\\/\\/)?\"  # optional protocol\n            r\"(www\\.)?\"  # optional www\n            r\"([a-zA-Z0-9.-]+)\"  # domain\n            r\"(\\.[a-zA-Z]{2,})?\"  # top-level domain\n            r\"(:\\d+)?\"  # optional port\n            r\"(\\/[^\\s]*)?$\",  # optional path\n            re.IGNORECASE,\n        )\n\n        if not url_regex.match(string):\n            msg = f\"Invalid URL: {string}\"\n            raise ValueError(msg)\n\n        return string\n\n    def fetch_content(self) -> list[Data]:\n        urls = [self.ensure_url(url.strip()) for url in self.urls if url.strip()]\n        if self.format == \"Raw HTML\":\n            loader = AsyncHtmlLoader(web_path=urls, encoding=\"utf-8\")\n        else:\n            loader = WebBaseLoader(web_paths=urls, encoding=\"utf-8\")\n        docs = loader.load()\n        data = [Data(text=doc.page_content, **doc.metadata) for doc in docs]\n        self.status = data\n        return data\n\n    def fetch_content_text(self) -> Message:\n        data = self.fetch_content()\n\n        result_string = data_to_text(\"{text}\", data)\n        self.status = result_string\n        return Message(text=result_string)\n\n    def as_dataframe(self) -> DataFrame:\n        return DataFrame(self.fetch_content())\n"
              },
              "format": {
                "_input_type": "DropdownInput",
                "advanced": false,
                "combobox": false,
                "dialog_inputs": {},
                "display_name": "Output Format",
                "dynamic": false,
                "info": "Output Format. Use 'Text' to extract the text from the HTML or 'Raw HTML' for the raw HTML content.",
                "name": "format",
                "options": [
                  "Text",
                  "Raw HTML"
                ],
                "options_metadata": [],
                "placeholder": "",
                "required": false,
                "show": true,
                "title_case": false,
                "tool_mode": false,
                "trace_as_metadata": true,
                "type": "str",
                "value": "Text"
              },
              "tools_metadata": {
                "_input_type": "TableInput",
                "advanced": false,
                "display_name": "Edit tools",
                "dynamic": false,
                "info": "",
                "is_list": true,
                "list_add_label": "Add More",
                "name": "tools_metadata",
                "placeholder": "",
                "real_time_refresh": true,
                "required": false,
                "show": true,
                "table_icon": "Hammer",
                "table_options": {
                  "block_add": true,
                  "block_delete": true,
                  "block_edit": true,
                  "block_filter": true,
                  "block_hide": true,
                  "block_select": true,
                  "block_sort": true,
                  "description": "Modify tool names and descriptions to help agents understand when to use each tool.",
                  "field_parsers": {
                    "commands": "commands",
                    "name": [
                      "snake_case",
                      "no_blank"
                    ]
                  },
                  "hide_options": true
                },
                "table_schema": {
                  "columns": [
                    {
                      "description": "Specify the name of the tool.",
                      "disable_edit": false,
                      "display_name": "Tool Name",
                      "edit_mode": "inline",
                      "filterable": false,
                      "formatter": "text",
                      "name": "name",
                      "sortable": false,
                      "type": "text"
                    },
                    {
                      "description": "Describe the purpose of the tool.",
                      "disable_edit": false,
                      "display_name": "Tool Description",
                      "edit_mode": "popover",
                      "filterable": false,
                      "formatter": "text",
                      "name": "description",
                      "sortable": false,
                      "type": "text"
                    },
                    {
                      "description": "The default identifiers for the tools and cannot be changed.",
                      "disable_edit": true,
                      "display_name": "Tool Identifiers",
                      "edit_mode": "inline",
                      "filterable": false,
                      "formatter": "text",
                      "name": "tags",
                      "sortable": false,
                      "type": "text"
                    }
                  ]
                },
                "title_case": false,
                "tool_mode": false,
                "trace_as_metadata": true,
                "trigger_icon": "Hammer",
                "trigger_text": "",
                "type": "table",
                "value": [
                  {
                    "description": "fetch_content() - Load and retrive data from specified URLs.",
                    "name": "URL-fetch_content",
                    "tags": [
                      "URL-fetch_content"
                    ]
                  },
                  {
                    "description": "fetch_content_text() - Load and retrive data from specified URLs.",
                    "name": "URL-fetch_content_text",
                    "tags": [
                      "URL-fetch_content_text"
                    ]
                  },
                  {
                    "description": "as_dataframe() - Load and retrive data from specified URLs.",
                    "name": "URL-as_dataframe",
                    "tags": [
                      "URL-as_dataframe"
                    ]
                  }
                ]
              },
              "urls": {
                "_input_type": "MessageTextInput",
                "advanced": false,
                "display_name": "URLs",
                "dynamic": false,
                "info": "",
                "input_types": [
                  "Message"
                ],
                "list": true,
                "list_add_label": "Add URL",
                "load_from_db": false,
                "name": "urls",
                "placeholder": "Enter a URL...",
                "required": false,
                "show": true,
                "title_case": false,
                "tool_mode": true,
                "trace_as_input": true,
                "trace_as_metadata": true,
                "type": "str",
                "value": ""
              }
            },
            "tool_mode": true
          },
          "showNode": true,
          "type": "URL"
        },
        "dragging": false,
        "id": "URL-hJKTA",
        "measured": {
          "height": 403,
          "width": 320
        },
        "position": {
          "x": 2829.4526852839367,
          "y": 956.7694697088367
        },
        "selected": false,
        "type": "genericNode"
      },
      {
        "data": {
          "id": "CalculatorComponent-T0153",
          "node": {
            "base_classes": [
              "Data"
            ],
            "beta": false,
            "category": "tools",
            "conditional_paths": [],
            "custom_fields": {},
            "description": "Perform basic arithmetic operations on a given expression.",
            "display_name": "Calculator",
            "documentation": "",
            "edited": false,
            "field_order": [
              "expression"
            ],
            "frozen": false,
            "icon": "calculator",
            "key": "CalculatorComponent",
            "legacy": false,
            "lf_version": "1.1.1",
            "metadata": {},
            "minimized": false,
            "output_types": [],
            "outputs": [
              {
                "allows_loop": false,
                "cache": true,
                "display_name": "Toolset",
                "hidden": null,
                "method": "to_toolkit",
                "name": "component_as_tool",
                "required_inputs": null,
                "selected": "Tool",
                "types": [
                  "Tool"
                ],
                "value": "__UNDEFINED__"
              }
            ],
            "pinned": false,
            "score": 0.001,
            "template": {
              "_type": "Component",
              "code": {
                "advanced": true,
                "dynamic": true,
                "fileTypes": [],
                "file_path": "",
                "info": "",
                "list": false,
                "load_from_db": false,
                "multiline": true,
                "name": "code",
                "password": false,
                "placeholder": "",
                "required": true,
                "show": true,
                "title_case": false,
                "type": "code",
                "value": "import ast\nimport operator\nfrom collections.abc import Callable\n\nfrom langflow.custom import Component\nfrom langflow.inputs import MessageTextInput\nfrom langflow.io import Output\nfrom langflow.schema import Data\n\n\nclass CalculatorComponent(Component):\n    display_name = \"Calculator\"\n    description = \"Perform basic arithmetic operations on a given expression.\"\n    icon = \"calculator\"\n\n    # Cache operators dictionary as a class variable\n    OPERATORS: dict[type[ast.operator], Callable] = {\n        ast.Add: operator.add,\n        ast.Sub: operator.sub,\n        ast.Mult: operator.mul,\n        ast.Div: operator.truediv,\n        ast.Pow: operator.pow,\n    }\n\n    inputs = [\n        MessageTextInput(\n            name=\"expression\",\n            display_name=\"Expression\",\n            info=\"The arithmetic expression to evaluate (e.g., '4*4*(33/22)+12-20').\",\n            tool_mode=True,\n        ),\n    ]\n\n    outputs = [\n        Output(display_name=\"Data\", name=\"result\", type_=Data, method=\"evaluate_expression\"),\n    ]\n\n    def _eval_expr(self, node: ast.AST) -> float:\n        \"\"\"Evaluate an AST node recursively.\"\"\"\n        if isinstance(node, ast.Constant):\n            if isinstance(node.value, int | float):\n                return float(node.value)\n            error_msg = f\"Unsupported constant type: {type(node.value).__name__}\"\n            raise TypeError(error_msg)\n        if isinstance(node, ast.Num):  # For backwards compatibility\n            if isinstance(node.n, int | float):\n                return float(node.n)\n            error_msg = f\"Unsupported number type: {type(node.n).__name__}\"\n            raise TypeError(error_msg)\n\n        if isinstance(node, ast.BinOp):\n            op_type = type(node.op)\n            if op_type not in self.OPERATORS:\n                error_msg = f\"Unsupported binary operator: {op_type.__name__}\"\n                raise TypeError(error_msg)\n\n            left = self._eval_expr(node.left)\n            right = self._eval_expr(node.right)\n            return self.OPERATORS[op_type](left, right)\n\n        error_msg = f\"Unsupported operation or expression type: {type(node).__name__}\"\n        raise TypeError(error_msg)\n\n    def evaluate_expression(self) -> Data:\n        \"\"\"Evaluate the mathematical expression and return the result.\"\"\"\n        try:\n            tree = ast.parse(self.expression, mode=\"eval\")\n            result = self._eval_expr(tree.body)\n\n            formatted_result = f\"{float(result):.6f}\".rstrip(\"0\").rstrip(\".\")\n            self.log(f\"Calculation result: {formatted_result}\")\n\n            self.status = formatted_result\n            return Data(data={\"result\": formatted_result})\n\n        except ZeroDivisionError:\n            error_message = \"Error: Division by zero\"\n            self.status = error_message\n            return Data(data={\"error\": error_message, \"input\": self.expression})\n\n        except (SyntaxError, TypeError, KeyError, ValueError, AttributeError, OverflowError) as e:\n            error_message = f\"Invalid expression: {e!s}\"\n            self.status = error_message\n            return Data(data={\"error\": error_message, \"input\": self.expression})\n\n    def build(self):\n        \"\"\"Return the main evaluation function.\"\"\"\n        return self.evaluate_expression\n"
              },
              "expression": {
                "_input_type": "MessageTextInput",
                "advanced": false,
                "display_name": "Expression",
                "dynamic": false,
                "info": "The arithmetic expression to evaluate (e.g., '4*4*(33/22)+12-20').",
                "input_types": [
                  "Message"
                ],
                "list": false,
                "list_add_label": "Add More",
                "load_from_db": false,
                "name": "expression",
                "placeholder": "",
                "required": false,
                "show": true,
                "title_case": false,
                "tool_mode": true,
                "trace_as_input": true,
                "trace_as_metadata": true,
                "type": "str",
                "value": ""
              },
              "tools_metadata": {
                "_input_type": "TableInput",
                "advanced": false,
                "display_name": "Edit tools",
                "dynamic": false,
                "info": "",
                "is_list": true,
                "list_add_label": "Add More",
                "name": "tools_metadata",
                "placeholder": "",
                "real_time_refresh": true,
                "required": false,
                "show": true,
                "table_icon": "Hammer",
                "table_options": {
                  "block_add": true,
                  "block_delete": true,
                  "block_edit": true,
                  "block_filter": true,
                  "block_hide": true,
                  "block_select": true,
                  "block_sort": true,
                  "description": "Modify tool names and descriptions to help agents understand when to use each tool.",
                  "field_parsers": {
                    "commands": "commands",
                    "name": [
                      "snake_case",
                      "no_blank"
                    ]
                  },
                  "hide_options": true
                },
                "table_schema": {
                  "columns": [
                    {
                      "description": "Specify the name of the tool.",
                      "disable_edit": false,
                      "display_name": "Tool Name",
                      "edit_mode": "inline",
                      "filterable": false,
                      "formatter": "text",
                      "name": "name",
                      "sortable": false,
                      "type": "text"
                    },
                    {
                      "description": "Describe the purpose of the tool.",
                      "disable_edit": false,
                      "display_name": "Tool Description",
                      "edit_mode": "popover",
                      "filterable": false,
                      "formatter": "text",
                      "name": "description",
                      "sortable": false,
                      "type": "text"
                    },
                    {
                      "description": "The default identifiers for the tools and cannot be changed.",
                      "disable_edit": true,
                      "display_name": "Tool Identifiers",
                      "edit_mode": "inline",
                      "filterable": false,
                      "formatter": "text",
                      "name": "tags",
                      "sortable": false,
                      "type": "text"
                    }
                  ]
                },
                "title_case": false,
                "tool_mode": false,
                "trace_as_metadata": true,
                "trigger_icon": "Hammer",
                "trigger_text": "",
                "type": "table",
                "value": [
                  {
                    "description": "evaluate_expression() - Perform basic arithmetic operations on a given expression.",
                    "name": "CalculatorComponent-evaluate_expression",
                    "tags": [
                      "CalculatorComponent-evaluate_expression"
                    ]
                  }
                ]
              }
            },
            "tool_mode": true
          },
          "showNode": true,
          "type": "CalculatorComponent"
        },
        "dragging": false,
        "id": "CalculatorComponent-T0153",
        "measured": {
          "height": 333,
          "width": 320
        },
        "position": {
          "x": 3540.356346381247,
          "y": 989.3563951826354
        },
        "selected": false,
        "type": "genericNode"
      },
      {
        "data": {
          "id": "SearchComponent-a9OCR",
          "node": {
            "base_classes": [
              "Data",
              "Message"
            ],
            "beta": false,
            "category": "tools",
            "conditional_paths": [],
            "custom_fields": {},
            "description": "Call the searchapi.io API with result limiting",
            "display_name": "Search API",
            "documentation": "https://www.searchapi.io/docs/google",
            "edited": false,
            "field_order": [
              "engine",
              "api_key",
              "input_value",
              "search_params",
              "max_results",
              "max_snippet_length"
            ],
            "frozen": false,
            "icon": "SearchAPI",
            "key": "SearchComponent",
            "legacy": false,
            "lf_version": "1.1.1",
            "metadata": {},
            "minimized": false,
            "output_types": [],
            "outputs": [
              {
                "allows_loop": false,
                "cache": true,
                "display_name": "Toolset",
                "hidden": null,
                "method": "to_toolkit",
                "name": "component_as_tool",
                "required_inputs": null,
                "selected": "Tool",
                "types": [
                  "Tool"
                ],
                "value": "__UNDEFINED__"
              }
            ],
            "pinned": false,
            "score": 0.0030458160338519237,
            "template": {
              "_type": "Component",
              "api_key": {
                "_input_type": "SecretStrInput",
                "advanced": false,
                "display_name": "SearchAPI API Key",
                "dynamic": false,
                "info": "",
                "input_types": [
                  "Message"
                ],
                "load_from_db": true,
                "name": "api_key",
                "password": true,
                "placeholder": "",
                "required": true,
                "show": true,
                "title_case": false,
                "type": "str",
                "value": "SEARCHAPI_API_KEY"
              },
              "code": {
                "advanced": true,
                "dynamic": true,
                "fileTypes": [],
                "file_path": "",
                "info": "",
                "list": false,
                "load_from_db": false,
                "multiline": true,
                "name": "code",
                "password": false,
                "placeholder": "",
                "required": true,
                "show": true,
                "title_case": false,
                "type": "code",
                "value": "from typing import Any\n\nfrom langchain_community.utilities.searchapi import SearchApiAPIWrapper\n\nfrom langflow.custom import Component\nfrom langflow.inputs import DictInput, DropdownInput, IntInput, MultilineInput, SecretStrInput\nfrom langflow.io import Output\nfrom langflow.schema import Data\nfrom langflow.schema.message import Message\n\n\nclass SearchComponent(Component):\n    display_name: str = \"Search API\"\n    description: str = \"Call the searchapi.io API with result limiting\"\n    documentation: str = \"https://www.searchapi.io/docs/google\"\n    icon = \"SearchAPI\"\n\n    inputs = [\n        DropdownInput(name=\"engine\", display_name=\"Engine\", value=\"google\", options=[\"google\", \"bing\", \"duckduckgo\"]),\n        SecretStrInput(name=\"api_key\", display_name=\"SearchAPI API Key\", required=True),\n        MultilineInput(\n            name=\"input_value\",\n            display_name=\"Input\",\n            tool_mode=True,\n        ),\n        DictInput(name=\"search_params\", display_name=\"Search parameters\", advanced=True, is_list=True),\n        IntInput(name=\"max_results\", display_name=\"Max Results\", value=5, advanced=True),\n        IntInput(name=\"max_snippet_length\", display_name=\"Max Snippet Length\", value=100, advanced=True),\n    ]\n\n    outputs = [\n        Output(display_name=\"Data\", name=\"data\", method=\"fetch_content\"),\n        Output(display_name=\"Text\", name=\"text\", method=\"fetch_content_text\"),\n    ]\n\n    def _build_wrapper(self):\n        return SearchApiAPIWrapper(engine=self.engine, searchapi_api_key=self.api_key)\n\n    def run_model(self) -> list[Data]:\n        return self.fetch_content()\n\n    def fetch_content(self) -> list[Data]:\n        wrapper = self._build_wrapper()\n\n        def search_func(\n            query: str, params: dict[str, Any] | None = None, max_results: int = 5, max_snippet_length: int = 100\n        ) -> list[Data]:\n            params = params or {}\n            full_results = wrapper.results(query=query, **params)\n            organic_results = full_results.get(\"organic_results\", [])[:max_results]\n\n            return [\n                Data(\n                    text=result.get(\"snippet\", \"\"),\n                    data={\n                        \"title\": result.get(\"title\", \"\")[:max_snippet_length],\n                        \"link\": result.get(\"link\", \"\"),\n                        \"snippet\": result.get(\"snippet\", \"\")[:max_snippet_length],\n                    },\n                )\n                for result in organic_results\n            ]\n\n        results = search_func(\n            self.input_value,\n            self.search_params or {},\n            self.max_results,\n            self.max_snippet_length,\n        )\n        self.status = results\n        return results\n\n    def fetch_content_text(self) -> Message:\n        data = self.fetch_content()\n        result_string = \"\"\n        for item in data:\n            result_string += item.text + \"\\n\"\n        self.status = result_string\n        return Message(text=result_string)\n"
              },
              "engine": {
                "_input_type": "DropdownInput",
                "advanced": false,
                "combobox": false,
                "dialog_inputs": {},
                "display_name": "Engine",
                "dynamic": false,
                "info": "",
                "name": "engine",
                "options": [
                  "google",
                  "bing",
                  "duckduckgo"
                ],
                "options_metadata": [],
                "placeholder": "",
                "required": false,
                "show": true,
                "title_case": false,
                "tool_mode": false,
                "trace_as_metadata": true,
                "type": "str",
                "value": "google"
              },
              "input_value": {
                "_input_type": "MultilineInput",
                "advanced": false,
                "display_name": "Input",
                "dynamic": false,
                "info": "",
                "input_types": [
                  "Message"
                ],
                "list": false,
                "list_add_label": "Add More",
                "load_from_db": false,
                "multiline": true,
                "name": "input_value",
                "placeholder": "",
                "required": false,
                "show": true,
                "title_case": false,
                "tool_mode": true,
                "trace_as_input": true,
                "trace_as_metadata": true,
                "type": "str",
                "value": ""
              },
              "max_results": {
                "_input_type": "IntInput",
                "advanced": true,
                "display_name": "Max Results",
                "dynamic": false,
                "info": "",
                "list": false,
                "list_add_label": "Add More",
                "name": "max_results",
                "placeholder": "",
                "required": false,
                "show": true,
                "title_case": false,
                "tool_mode": false,
                "trace_as_metadata": true,
                "type": "int",
                "value": 5
              },
              "max_snippet_length": {
                "_input_type": "IntInput",
                "advanced": true,
                "display_name": "Max Snippet Length",
                "dynamic": false,
                "info": "",
                "list": false,
                "list_add_label": "Add More",
                "name": "max_snippet_length",
                "placeholder": "",
                "required": false,
                "show": true,
                "title_case": false,
                "tool_mode": false,
                "trace_as_metadata": true,
                "type": "int",
                "value": 100
              },
              "search_params": {
                "_input_type": "DictInput",
                "advanced": true,
                "display_name": "Search parameters",
                "dynamic": false,
                "info": "",
                "list": true,
                "list_add_label": "Add More",
                "name": "search_params",
                "placeholder": "",
                "required": false,
                "show": true,
                "title_case": false,
                "tool_mode": false,
                "trace_as_input": true,
                "type": "dict",
                "value": {}
              },
              "tools_metadata": {
                "_input_type": "TableInput",
                "advanced": false,
                "display_name": "Edit tools",
                "dynamic": false,
                "info": "",
                "is_list": true,
                "list_add_label": "Add More",
                "name": "tools_metadata",
                "placeholder": "",
                "real_time_refresh": true,
                "required": false,
                "show": true,
                "table_icon": "Hammer",
                "table_options": {
                  "block_add": true,
                  "block_delete": true,
                  "block_edit": true,
                  "block_filter": true,
                  "block_hide": true,
                  "block_select": true,
                  "block_sort": true,
                  "description": "Modify tool names and descriptions to help agents understand when to use each tool.",
                  "field_parsers": {
                    "commands": "commands",
                    "name": [
                      "snake_case",
                      "no_blank"
                    ]
                  },
                  "hide_options": true
                },
                "table_schema": {
                  "columns": [
                    {
                      "description": "Specify the name of the tool.",
                      "disable_edit": false,
                      "display_name": "Tool Name",
                      "edit_mode": "inline",
                      "filterable": false,
                      "formatter": "text",
                      "name": "name",
                      "sortable": false,
                      "type": "text"
                    },
                    {
                      "description": "Describe the purpose of the tool.",
                      "disable_edit": false,
                      "display_name": "Tool Description",
                      "edit_mode": "popover",
                      "filterable": false,
                      "formatter": "text",
                      "name": "description",
                      "sortable": false,
                      "type": "text"
                    },
                    {
                      "description": "The default identifiers for the tools and cannot be changed.",
                      "disable_edit": true,
                      "display_name": "Tool Identifiers",
                      "edit_mode": "inline",
                      "filterable": false,
                      "formatter": "text",
                      "name": "tags",
                      "sortable": false,
                      "type": "text"
                    }
                  ]
                },
                "title_case": false,
                "tool_mode": false,
                "trace_as_metadata": true,
                "trigger_icon": "Hammer",
                "trigger_text": "",
                "type": "table",
                "value": [
                  {
                    "description": "fetch_content(api_key: Message) - Call the searchapi.io API with result limiting",
                    "name": "SearchComponent-fetch_content",
                    "tags": [
                      "SearchComponent-fetch_content"
                    ]
                  },
                  {
                    "description": "fetch_content_text(api_key: Message) - Call the searchapi.io API with result limiting",
                    "name": "SearchComponent-fetch_content_text",
                    "tags": [
                      "SearchComponent-fetch_content_text"
                    ]
                  }
                ]
              }
            },
            "tool_mode": true
          },
          "showNode": true,
          "type": "SearchComponent"
        },
        "dragging": false,
        "id": "SearchComponent-a9OCR",
        "measured": {
          "height": 477,
          "width": 320
        },
        "position": {
          "x": 2089.0393126914205,
          "y": 864.3967489854795
        },
        "selected": false,
        "type": "genericNode"
      }
    ],
    "viewport": {
      "x": -452.59655672949,
      "y": 325.42241573046994,
      "zoom": 0.392950977749874
    }
  },
  "description": "Create a travel planning chatbot that uses specialized agents to craft personalized trip itineraries.",
  "endpoint_name": null,
  "gradient": "0",
  "icon": "Plane",
  "id": "29cad7e9-2561-4cba-a974-d1fa83ac1c1e",
  "is_component": false,
  "last_tested_version": "1.0.19.post2",
  "name": "Travel Planning Agents",
  "tags": [
    "agents",
    "openai"
  ]
}<|MERGE_RESOLUTION|>--- conflicted
+++ resolved
@@ -17,11 +17,8 @@
             "fieldName": "input_value",
             "id": "ChatOutput-1fycm",
             "inputTypes": [
-<<<<<<< HEAD
-=======
               "Data",
               "DataFrame",
->>>>>>> 7b3dc0b4
               "Message"
             ],
             "type": "str"
@@ -237,22 +234,6 @@
                 "types": [
                   "Message"
                 ],
-<<<<<<< HEAD
-                "value": "__UNDEFINED__"
-              },
-              {
-                "allows_loop": false,
-                "cache": true,
-                "display_name": "Toolset",
-                "method": "to_toolkit",
-                "name": "component_as_tool",
-                "selected": "Tool",
-                "tool_mode": true,
-                "types": [
-                  "Tool"
-                ],
-=======
->>>>>>> 7b3dc0b4
                 "value": "__UNDEFINED__"
               }
             ],
@@ -548,22 +529,6 @@
                 "types": [
                   "Message"
                 ],
-<<<<<<< HEAD
-                "value": "__UNDEFINED__"
-              },
-              {
-                "allows_loop": false,
-                "cache": true,
-                "display_name": "Toolset",
-                "method": "to_toolkit",
-                "name": "component_as_tool",
-                "selected": "Tool",
-                "tool_mode": true,
-                "types": [
-                  "Tool"
-                ],
-=======
->>>>>>> 7b3dc0b4
                 "value": "__UNDEFINED__"
               }
             ],
@@ -679,11 +644,8 @@
                 "dynamic": false,
                 "info": "Message to be passed as output.",
                 "input_types": [
-<<<<<<< HEAD
-=======
                   "Data",
                   "DataFrame",
->>>>>>> 7b3dc0b4
                   "Message"
                 ],
                 "list": false,
@@ -887,22 +849,6 @@
                 "types": [
                   "Message"
                 ],
-<<<<<<< HEAD
-                "value": "__UNDEFINED__"
-              },
-              {
-                "allows_loop": false,
-                "cache": true,
-                "display_name": "Toolset",
-                "method": "to_toolkit",
-                "name": "component_as_tool",
-                "selected": "Tool",
-                "tool_mode": true,
-                "types": [
-                  "Tool"
-                ],
-=======
->>>>>>> 7b3dc0b4
                 "value": "__UNDEFINED__"
               }
             ],
@@ -1523,22 +1469,6 @@
                 "types": [
                   "Message"
                 ],
-<<<<<<< HEAD
-                "value": "__UNDEFINED__"
-              },
-              {
-                "allows_loop": false,
-                "cache": true,
-                "display_name": "Toolset",
-                "method": "to_toolkit",
-                "name": "component_as_tool",
-                "selected": "Tool",
-                "tool_mode": true,
-                "types": [
-                  "Tool"
-                ],
-=======
->>>>>>> 7b3dc0b4
                 "value": "__UNDEFINED__"
               }
             ],
@@ -2159,22 +2089,6 @@
                 "types": [
                   "Message"
                 ],
-<<<<<<< HEAD
-                "value": "__UNDEFINED__"
-              },
-              {
-                "allows_loop": false,
-                "cache": true,
-                "display_name": "Toolset",
-                "method": "to_toolkit",
-                "name": "component_as_tool",
-                "selected": "Tool",
-                "tool_mode": true,
-                "types": [
-                  "Tool"
-                ],
-=======
->>>>>>> 7b3dc0b4
                 "value": "__UNDEFINED__"
               }
             ],
