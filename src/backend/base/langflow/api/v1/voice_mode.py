--- conflicted
+++ resolved
@@ -53,12 +53,9 @@
 
 barge_in_enabled = False
 
-<<<<<<< HEAD
 async def safe_build_flow(*args, **kwargs):
     # Offload the potentially blocking build_flow call
     return await asyncio.to_thread(build_flow, *args, **kwargs)
-=======
->>>>>>> 6ca52351
 
 async def get_flow_desc_from_db(flow_id: str) -> Flow:
     """Get flow from database."""
@@ -232,7 +229,6 @@
         )
     except (InvalidToken, ValueError):
         openai_key = os.getenv("OPENAI_API_KEY")
-<<<<<<< HEAD
         if not openai_key or openai_key == 'dummy':
             await client_websocket.send_json({
                 "type": "error",
@@ -240,16 +236,6 @@
                 "key_name": "OPENAI_API_KEY",
                 "message": "OpenAI API key not found. Please set your API key as an env var or a global variable.",
             })
-=======
-        if not openai_key or openai_key == "dummy":
-            await client_websocket.send_json(
-                {
-                    "type": "error",
-                    "code": "api_key_missing",
-                    "message": "OpenAI API key not found. Please set your API key as an env var or a global variable.",
-                }
-            )
->>>>>>> 6ca52351
             return
     except Exception as e:
         logger.error("exception")
@@ -566,22 +552,12 @@
                     except (InvalidToken, ValueError):
                         elevenlabs_key = os.getenv("ELEVENLABS_API_KEY")
                         if not elevenlabs_key:
-<<<<<<< HEAD
                             await client_websocket.send_json({
                                 "type": "error",
                                 "code": "api_key_missing",
                                 "key_name": "ELEVENLABS_API_KEY",
                                 "message": "ELEVENLABS API key not found. Please set your API key as an env var or a global variable.",
                             })
-=======
-                            await client_websocket.send_json(
-                                {
-                                    "type": "error",
-                                    "code": "api_key_missing",
-                                    "message": "ELEVENLABS API key not found. Please set your API key as an env var or a global variable.",
-                                }
-                            )
->>>>>>> 6ca52351
                             return None
                     except Exception as e:
                         logger.error("exception")
