from datetime import datetime, timezone
from enum import Enum
from pathlib import Path
from typing import Any, Literal
from uuid import UUID

from pydantic import BaseModel, ConfigDict, Field, field_serializer, field_validator, model_serializer

from langflow.graph.schema import RunOutputs
from langflow.schema import dotdict
from langflow.schema.graph import Tweaks
from langflow.schema.schema import InputType, OutputType, OutputValue
from langflow.serialization.constants import MAX_ITEMS_LENGTH, MAX_TEXT_LENGTH
from langflow.serialization.serialization import serialize
from langflow.services.database.models.api_key.model import ApiKeyRead
from langflow.services.database.models.base import orjson_dumps
from langflow.services.database.models.flow import FlowCreate, FlowRead
from langflow.services.database.models.user import UserRead
from langflow.services.settings.feature_flags import FeatureFlags
from langflow.services.tracing.schema import Log
from langflow.utils.util_strings import truncate_long_strings


class BuildStatus(Enum):
    """Status of the build."""

    SUCCESS = "success"
    FAILURE = "failure"
    STARTED = "started"
    IN_PROGRESS = "in_progress"


class TweaksRequest(BaseModel):
    tweaks: dict[str, dict[str, Any]] | None = Field(default_factory=dict)


class UpdateTemplateRequest(BaseModel):
    template: dict


class TaskResponse(BaseModel):
    """Task response schema."""

    id: str | None = Field(None)
    href: str | None = Field(None)


class ProcessResponse(BaseModel):
    """Process response schema."""

    result: Any
    status: str | None = None
    task: TaskResponse | None = None
    session_id: str | None = None
    backend: str | None = None


class RunResponse(BaseModel):
    """Run response schema."""

    outputs: list[RunOutputs] | None = []
    session_id: str | None = None

    @model_serializer(mode="plain")
    def serialize(self):
        # Serialize all the outputs if they are base models
        serialized = {"session_id": self.session_id, "outputs": []}
        if self.outputs:
            serialized_outputs = []
            for output in self.outputs:
                if isinstance(output, BaseModel) and not isinstance(output, RunOutputs):
                    serialized_outputs.append(output.model_dump(exclude_none=True))
                else:
                    serialized_outputs.append(output)
            serialized["outputs"] = serialized_outputs
        return serialized


class PreloadResponse(BaseModel):
    """Preload response schema."""

    session_id: str | None = None
    is_clear: bool | None = None


class TaskStatusResponse(BaseModel):
    """Task status response schema."""

    status: str
    result: Any | None = None


class ChatMessage(BaseModel):
    """Chat message schema."""

    is_bot: bool = False
    message: str | None | dict = None
    chat_key: str | None = Field(None, serialization_alias="chatKey")
    type: str = "human"


class ChatResponse(ChatMessage):
    """Chat response schema."""

    intermediate_steps: str

    type: str
    is_bot: bool = True
    files: list = []

    @field_validator("type")
    @classmethod
    def validate_message_type(cls, v):
        if v not in {"start", "stream", "end", "error", "info", "file"}:
            msg = "type must be start, stream, end, error, info, or file"
            raise ValueError(msg)
        return v


class PromptResponse(ChatMessage):
    """Prompt response schema."""

    prompt: str
    type: str = "prompt"
    is_bot: bool = True


class FileResponse(ChatMessage):
    """File response schema."""

    data: Any = None
    data_type: str
    type: str = "file"
    is_bot: bool = True

    @field_validator("data_type")
    @classmethod
    def validate_data_type(cls, v):
        if v not in {"image", "csv"}:
            msg = "data_type must be image or csv"
            raise ValueError(msg)
        return v


class FlowListCreate(BaseModel):
    flows: list[FlowCreate]


class FlowListIds(BaseModel):
    flow_ids: list[str]


class FlowListRead(BaseModel):
    flows: list[FlowRead]


class FlowListReadWithFolderName(BaseModel):
    flows: list[FlowRead]
    folder_name: str
    description: str


class InitResponse(BaseModel):
    flow_id: str = Field(serialization_alias="flowId")


class BuiltResponse(BaseModel):
    built: bool


class UploadFileResponse(BaseModel):
    """Upload file response schema."""

    flow_id: str = Field(serialization_alias="flowId")
    file_path: Path


class StreamData(BaseModel):
    event: str
    data: dict

    def __str__(self) -> str:
        return f"event: {self.event}\ndata: {orjson_dumps(self.data, indent_2=False)}\n\n"


class CustomComponentRequest(BaseModel):
    model_config = ConfigDict(arbitrary_types_allowed=True)
    code: str
    frontend_node: dict | None = None


class CustomComponentResponse(BaseModel):
    data: dict
    type: str


class UpdateCustomComponentRequest(CustomComponentRequest):
    field: str
    field_value: str | int | float | bool | dict | list | None = None
    template: dict
    tool_mode: bool = False

    def get_template(self):
        return dotdict(self.template)


class CustomComponentResponseError(BaseModel):
    detail: str
    traceback: str


class ComponentListCreate(BaseModel):
    flows: list[FlowCreate]


class ComponentListRead(BaseModel):
    flows: list[FlowRead]


class UsersResponse(BaseModel):
    total_count: int
    users: list[UserRead]


class ApiKeyResponse(BaseModel):
    id: str
    api_key: str
    name: str
    created_at: str
    last_used_at: str


class ApiKeysResponse(BaseModel):
    total_count: int
    user_id: UUID
    api_keys: list[ApiKeyRead]


class CreateApiKeyRequest(BaseModel):
    name: str


class Token(BaseModel):
    access_token: str
    refresh_token: str
    token_type: str


class ApiKeyCreateRequest(BaseModel):
    api_key: str


class VerticesOrderResponse(BaseModel):
    ids: list[str]
    run_id: UUID
    vertices_to_run: list[str]


class ResultDataResponse(BaseModel):
    results: Any | None = Field(default_factory=dict)
    outputs: dict[str, OutputValue] = Field(default_factory=dict)
    logs: dict[str, list[Log]] = Field(default_factory=dict)
    message: Any | None = Field(default_factory=dict)
    artifacts: Any | None = Field(default_factory=dict)
    timedelta: float | None = None
    duration: str | None = None
    used_frozen_result: bool | None = False

    @field_serializer("results")
    @classmethod
    def serialize_results(cls, v):
        """Serialize results with custom handling for special types and truncation."""
        return serialize(v, max_length=MAX_TEXT_LENGTH, max_items=MAX_ITEMS_LENGTH)

    @model_serializer(mode="plain")
    def serialize_model(self) -> dict:
        """Custom serializer for the entire model."""
        return {
            "results": self.serialize_results(self.results),
            "outputs": serialize(self.outputs, max_length=MAX_TEXT_LENGTH, max_items=MAX_ITEMS_LENGTH),
            "logs": serialize(self.logs, max_length=MAX_TEXT_LENGTH, max_items=MAX_ITEMS_LENGTH),
            "message": serialize(self.message, max_length=MAX_TEXT_LENGTH, max_items=MAX_ITEMS_LENGTH),
            "artifacts": serialize(self.artifacts, max_length=MAX_TEXT_LENGTH, max_items=MAX_ITEMS_LENGTH),
            "timedelta": self.timedelta,
            "duration": self.duration,
            "used_frozen_result": self.used_frozen_result,
        }


class VertexBuildResponse(BaseModel):
    id: str | None = None
    inactivated_vertices: list[str] | None = None
    next_vertices_ids: list[str] | None = None
    top_level_vertices: list[str] | None = None
    valid: bool
    params: Any | None = Field(default_factory=dict)
    """JSON string of the params."""
    data: ResultDataResponse
    """Mapping of vertex ids to result dict containing the param name and result value."""
    timestamp: datetime | None = Field(default_factory=lambda: datetime.now(timezone.utc))
    """Timestamp of the build."""

    @field_serializer("data")
    def serialize_data(self, data: ResultDataResponse) -> dict:
        data_dict = data.model_dump() if isinstance(data, BaseModel) else data
        return truncate_long_strings(data_dict)


class VerticesBuiltResponse(BaseModel):
    vertices: list[VertexBuildResponse]


class InputValueRequest(BaseModel):
    components: list[str] | None = []
    input_value: str | None = None
    session: str | None = None
    type: InputType | None = Field(
        "any",
        description="Defines on which components the input value should be applied. "
        "'any' applies to all input components.",
    )

    # add an example
    model_config = ConfigDict(
        json_schema_extra={
            "examples": [
                {
                    "components": ["components_id", "Component Name"],
                    "input_value": "input_value",
                    "session": "session_id",
                },
                {"components": ["Component Name"], "input_value": "input_value"},
                {"input_value": "input_value"},
                {
                    "components": ["Component Name"],
                    "input_value": "input_value",
                    "session": "session_id",
                },
                {"input_value": "input_value", "session": "session_id"},
                {"type": "chat", "input_value": "input_value"},
                {"type": "json", "input_value": '{"key": "value"}'},
            ]
        },
        extra="forbid",
    )


class SimplifiedAPIRequest(BaseModel):
    input_value: str | None = Field(default=None, description="The input value")
    input_type: InputType | None = Field(default="chat", description="The input type")
    output_type: OutputType | None = Field(default="chat", description="The output type")
    output_component: str | None = Field(
        default="",
        description="If there are multiple output components, you can specify the component to get the output from.",
    )
    tweaks: Tweaks | None = Field(default=None, description="The tweaks")
    session_id: str | None = Field(default=None, description="The session id")


# (alias) type ReactFlowJsonObject<NodeData = any, EdgeData = any> = {
#     nodes: Node<NodeData>[];
#     edges: Edge<EdgeData>[];
#     viewport: Viewport;
# }
# import ReactFlowJsonObject
class FlowDataRequest(BaseModel):
    nodes: list[dict]
    edges: list[dict]
    viewport: dict | None = None


class ConfigResponse(BaseModel):
    feature_flags: FeatureFlags
    frontend_timeout: int
    auto_saving: bool
    auto_saving_interval: int
    health_check_max_retries: int
    max_file_size_upload: int
<<<<<<< HEAD
    webhook_polling_interval: int
    event_delivery: Literal["polling", "streaming"]
=======
    event_delivery: Literal["polling", "streaming"]


class CancelFlowResponse(BaseModel):
    """Response model for flow build cancellation."""

    success: bool
    message: str
>>>>>>> e5f654a7
<|MERGE_RESOLUTION|>--- conflicted
+++ resolved
@@ -376,16 +376,12 @@
     auto_saving_interval: int
     health_check_max_retries: int
     max_file_size_upload: int
-<<<<<<< HEAD
     webhook_polling_interval: int
     event_delivery: Literal["polling", "streaming"]
-=======
-    event_delivery: Literal["polling", "streaming"]
 
 
 class CancelFlowResponse(BaseModel):
     """Response model for flow build cancellation."""
 
     success: bool
-    message: str
->>>>>>> e5f654a7
+    message: str