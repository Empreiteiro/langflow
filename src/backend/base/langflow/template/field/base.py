--- conflicted
+++ resolved
@@ -1,13 +1,8 @@
 from enum import Enum
-<<<<<<< HEAD
-from typing import Optional  # type: ignore
-from typing import Any, Callable, GenericAlias, Union, _GenericAlias, _UnionGenericAlias
-=======
 from typing import GenericAlias  # type: ignore
 from typing import _GenericAlias  # type: ignore
 from typing import _UnionGenericAlias  # type: ignore
 from typing import Any, Callable, Optional, Union
->>>>>>> ddd872e4
 
 from pydantic import BaseModel, ConfigDict, Field, field_serializer, field_validator, model_serializer, model_validator
 
@@ -190,11 +185,7 @@
 
     def add_types(self, _type: list[Any]):
         for type_ in _type:
-<<<<<<< HEAD
-            if type_ in self.types:
-=======
             if self.types and type_ in self.types:
->>>>>>> ddd872e4
                 continue
             if self.types is None:
                 self.types = []
