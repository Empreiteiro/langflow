--- conflicted
+++ resolved
@@ -7,11 +7,7 @@
 from langflow.services.database.models.flow import Flow
 from langflow.processing.process import process_graph_cached, process_tweaks
 from langflow.services.database.models.user.user import User
-<<<<<<< HEAD
-from langflow.services.utils import get_settings_service, get_task_service
-=======
-from langflow.services.getters import get_settings_manager
->>>>>>> 758d5ac9
+from langflow.services.getters import get_settings_service, get_task_service
 from loguru import logger
 from fastapi import APIRouter, Depends, HTTPException, UploadFile, Body, status
 import sqlalchemy as sa
@@ -30,7 +26,6 @@
     build_langchain_template_custom_component,
 )
 
-<<<<<<< HEAD
 from langflow.services.utils import get_session
 
 try:
@@ -41,9 +36,6 @@
         raise NotImplementedError("Celery is not installed")
 
 
-=======
-from langflow.services.getters import get_session
->>>>>>> 758d5ac9
 from sqlmodel import Session
 
 
