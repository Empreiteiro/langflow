--- conflicted
+++ resolved
@@ -1,8 +1,4 @@
-<<<<<<< HEAD
 from typing import Any, Dict, List, Optional, Union
-=======
-from typing import Any, Dict
->>>>>>> 2b577934
 
 from langflow.graph.base import Node
 from langflow.interface.connectors.custom import ConnectorFunction
@@ -16,13 +12,11 @@
         super().__init__(data, base_type="connectors")
 
     def _build(self) -> None:
-        func = None
         for param, value in self.params.items():
             if param == "code":
                 conn_func = ConnectorFunction(code=value)
-                func = conn_func.get_function()
+                conn_func.get_function()
 
-<<<<<<< HEAD
     def build(self, force: bool = False) -> Any:
         if not self._built or force:
             self._set_tools_and_chains()
@@ -194,10 +188,4 @@
         # show how many documents are in the list?
         if self._built_object:
             return f"""{self.node_type}({len(self._built_object)} documents)\nDocuments: {self._built_object[:3]}..."""
-        return f"{self.node_type}()"
-=======
-        if func is None:
-            raise ValueError("Connector function not found")
-        self._built_object = func
-        self._built = True
->>>>>>> 2b577934
+        return f"{self.node_type}()"