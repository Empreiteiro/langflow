# Logs
logs
*.log
npm-debug.log*
yarn-debug.log*
yarn-error.log*
lerna-debug.log*
qdrant_storage

# Mac
.DS_Store

# VSCode
.vscode/settings.json
.chroma
.ruff_cache

# Diagnostic reports (https://nodejs.org/api/report.html)
report.[0-9]*.[0-9]*.[0-9]*.[0-9]*.json

# Runtime data
pids
*.pid
*.seed
*.pid.lock

# Directory for instrumented libs generated by jscoverage/JSCover
lib-cov

# Coverage directory used by tools like istanbul
coverage
*.lcov

# nyc test coverage
.nyc_output

# Grunt intermediate storage (https://gruntjs.com/creating-plugins#storing-task-files)
.grunt

# Bower dependency directory (https://bower.io/)
bower_components

# node-waf configuration
.lock-wscript

# Compiled binary addons (https://nodejs.org/api/addons.html)
build/Release

# Dependency directories
node_modules/
jspm_packages/

# TypeScript v1 declaration files
typings/

# TypeScript cache
*.tsbuildinfo

# Optional npm cache directory
.npm

# Optional eslint cache
.eslintcache

# Microbundle cache
.rpt2_cache/
.rts2_cache_cjs/
.rts2_cache_es/
.rts2_cache_umd/

# Optional REPL history
.node_repl_history

# Output of 'npm pack'
*.tgz

# Yarn Integrity file
.yarn-integrity

# dotenv environment variables file
.env
.env.test

# parcel-bundler cache (https://parceljs.org/)
.cache

# Next.js build output
.next

# Nuxt.js build / generate output
.nuxt
dist

# Gatsby files
.cache/
# Comment in the public line in if your project uses Gatsby and *not* Next.js
# https://nextjs.org/blog/next-9-1#public-directory-support
# public

# vuepress build output
.vuepress/dist

# Serverless directories
.serverless/

# FuseBox cache
.fusebox/

# DynamoDB Local files
.dynamodb/

# TernJS port file
.tern-port
# Byte-compiled / optimized / DLL files
__pycache__/
*.py[cod]
*$py.class
notebooks

# C extensions
*.so

# Distribution / packaging
.Python
build/
develop-eggs/
dist/
downloads/
eggs/
.eggs/
lib/
lib64/
parts/
sdist/
var/
wheels/
pip-wheel-metadata/
share/python-wheels/
*.egg-info/
.installed.cfg
*.egg
MANIFEST

# PyInstaller
#  Usually these files are written by a python script from a template
#  before PyInstaller builds the exe, so as to inject date/other infos into it.
*.manifest
*.spec

# Installer logs
pip-log.txt
pip-delete-this-directory.txt

# Unit test / coverage reports
htmlcov/
.tox/
.nox/
.coverage
.coverage.*
.cache
nosetests.xml
coverage.xml
*.cover
*.py,cover
.hypothesis/
.pytest_cache/

# Translations
*.mo
*.pot

# Django stuff:
*.log
local_settings.py
db.sqlite3
db.sqlite3-journal

# Flask stuff:
instance/
.webassets-cache

# Scrapy stuff:
.scrapy

# Sphinx documentation
docs/_build/

# PyBuilder
target/

# Jupyter Notebook
.ipynb_checkpoints

# IPython
profile_default/
ipython_config.py

# pyenv
.python-version

# pipenv
#   According to pypa/pipenv#598, it is recommended to include Pipfile.lock in version control.
#   However, in case of collaboration, if having platform-specific dependencies or dependencies
#   having no cross-platform support, pipenv may install dependencies that don't work, or not
#   install all needed dependencies.
#Pipfile.lock

# PEP 582; used by e.g. github.com/David-OConnor/pyflow
__pypackages__/

# Celery stuff
celerybeat-schedule
celerybeat.pid

# SageMath parsed files
*.sage.py

# Environments
.env
.venv
env/
venv/
ENV/
env.bak/
venv.bak/

# Spyder project settings
.spyderproject
.spyproject

# Rope project settings
.ropeproject

# mkdocs documentation
/site

# mypy
.mypy_cache/
.dmypy.json
dmypy.json

# Poetry
.testenv/*
<<<<<<< HEAD

# cache
qdrant_*

# db
*.db
*.sqlite3
=======
langflow.db
>>>>>>> f511ddc2
<|MERGE_RESOLUTION|>--- conflicted
+++ resolved
@@ -241,7 +241,6 @@
 
 # Poetry
 .testenv/*
-<<<<<<< HEAD
 
 # cache
 qdrant_*
@@ -249,6 +248,4 @@
 # db
 *.db
 *.sqlite3
-=======
-langflow.db
->>>>>>> f511ddc2
+langflow.db