--- conflicted
+++ resolved
@@ -17,13 +17,7 @@
       ],
       "jinja": true,
       "justMyCode": true,
-<<<<<<< HEAD
-      "env": {
-        "LANGFLOW_AUTO_LOGIN": "true"
-      }
-=======
       "envFile": "${workspaceFolder}/.env"
->>>>>>> b8698523
     },
     {
       "name": "Python: Remote Attach",
