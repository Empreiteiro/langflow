[tool.poetry]
name = "langflow"
version = "0.0.88"
description = "A Python package with a built-in web application"
authors = ["Logspace <contact@logspace.ai>"]
maintainers = [
    "Gabriel Almeida <gabriel@logspace.ai>",
    "Ibis Prevedello <ibiscp@gmail.com>",
    "Lucas Eduoli <lucaseduoli@gmail.com>",
    "Otávio Anovazzi <otavio2204@gmail.com>",
]
repository = "https://github.com/logspace-ai/langflow"
license = "MIT"
readme = "README.md"
keywords = ["nlp", "langchain", "openai", "gpt", "gui"]
packages = [{ include = "langflow", from = "src/backend" }]
include = ["src/backend/langflow/*", "src/backend/langflow/**/*"]


[tool.poetry.scripts]
langflow = "langflow.__main__:main"

[tool.poetry.dependencies]
python = ">=3.9,<3.12"
fastapi = "^0.96.0"
uvicorn = "^0.20.0"
beautifulsoup4 = "^4.11.2"
google-search-results = "^2.4.1"
google-api-python-client = "^2.79.0"
typer = "^0.7.0"
gunicorn = "^20.1.0"
langchain = "^0.0.194"
openai = "^0.27.7"
types-pyyaml = "^6.0.12.8"
dill = "^0.3.6"
pandas = "^1.5.3"
chromadb = "^0.3.21"
huggingface-hub = "^0.13.3"
rich = "^13.3.3"
llama-cpp-python = "^0.1.50"
networkx = "^3.1"
unstructured = "^0.5.11"
pypdf = "^3.7.1"
lxml = "^4.9.2"
pysrt = "^1.1.2"
fake-useragent = "^1.1.3"
docstring-parser = "^0.15"
psycopg2-binary = "^2.9.6"
pyarrow = "^11.0.0"
tiktoken = "^0.3.3"
wikipedia = "^1.4.0"
langchain-serve = { version = ">0.0.39", optional = true }
qdrant-client = "^1.2.0"
websockets = "^11.0.3"
weaviate-client = "^3.19.2"
jina = "3.15.2"
sentence-transformers = "^2.2.2"
ctransformers = "^0.2.2"
cohere = "^4.6.0"
sqlmodel = "^0.0.8"
faiss-cpu = "^1.7.4"
anthropic = "^0.2.9"
<<<<<<< HEAD
orjson = "^3.9.0"
=======
multiprocess = "^0.70.14"
>>>>>>> f9528591


[tool.poetry.group.dev.dependencies]
black = "^23.1.0"
ipykernel = "^6.21.2"
mypy = "^1.1.1"
ruff = "^0.0.254"
httpx = "^0.23.3"
pytest = "^7.2.2"
types-requests = "^2.28.11"
requests = "^2.28.0"
pytest-cov = "^4.0.0"
pandas-stubs = "^2.0.0.230412"
types-pillow = "^9.5.0.2"


[tool.poetry.extras]
deploy = ["langchain-serve"]

[tool.pytest.ini_options]
minversion = "6.0"
addopts = "-ra"
testpaths = ["tests", "integration"]
console_output_style = "progress"
filterwarnings = ["ignore::DeprecationWarning"]
log_cli = true


[tool.ruff]
line-length = 120

[build-system]
requires = ["poetry-core"]
build-backend = "poetry.core.masonry.api"<|MERGE_RESOLUTION|>--- conflicted
+++ resolved
@@ -60,11 +60,8 @@
 sqlmodel = "^0.0.8"
 faiss-cpu = "^1.7.4"
 anthropic = "^0.2.9"
-<<<<<<< HEAD
 orjson = "^3.9.0"
-=======
 multiprocess = "^0.70.14"
->>>>>>> f9528591
 
 
 [tool.poetry.group.dev.dependencies]
